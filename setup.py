import os
from setuptools import setup

def read(fname):
    return open(os.path.join(os.path.dirname(__file__), fname)).read()

if __name__ == "__main__":
    setup(name="ehtim",
<<<<<<< HEAD
          version = "0.1.2",
=======
          version = "1.1.0",
>>>>>>> 62422177

          author = "Andrew Chael",
          author_email = "achael@cfa.harvard.edu",
          description = ("Python code to load, simulate, and manipulate VLBI "+
                         "datasets and a collection of imaging functions in "+
                         "total intensity and polarization."),
          license = "GPLv3",
          keywords = "imaging astronomy EHT polarimetry",
          url = "https://github.com/achael/eht-imaging",
          packages = ["ehtim",
                      "scripts",
                      "ehtim.calibrating",
                      "ehtim.imaging",
                      "ehtim.io",
                      "ehtim.observing",
                      "ehtim.plotting",
                      "ehtim.scattering",
                      "ehtim.statistics"],
          long_description=read('README.rst'),
          install_requires=["astropy",
                            "ephem",
                            "future",
                            "h5py",
                          # "html",     # optional; only needed if use dynamical imaging
                            "matplotlib",
                            "networkx",
                            "numpy",
                          # "pandas",   # optional; only needed if using statistics
                          # "pynfft",   # optional; only needed if using clean
                          # "requests", # optional; only needed if using dynamical imaging
                            "scipy",
                            "scikit-image"]
    )
<|MERGE_RESOLUTION|>--- conflicted
+++ resolved
@@ -6,12 +6,7 @@
 
 if __name__ == "__main__":
     setup(name="ehtim",
-<<<<<<< HEAD
-          version = "0.1.2",
-=======
           version = "1.1.0",
->>>>>>> 62422177
-
           author = "Andrew Chael",
           author_email = "achael@cfa.harvard.edu",
           description = ("Python code to load, simulate, and manipulate VLBI "+
