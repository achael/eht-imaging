--- conflicted
+++ resolved
@@ -640,7 +640,7 @@
         return splitlist
 
     def chisq(self, im, dtype='vis', mask=[],
-              systematic_noise=0.0, systematic_cphase_noise=0.0, maxset=False,
+              debias=True, systematic_noise=0.0, systematic_cphase_noise=0.0, maxset=False,
               ttype='nfft',fft_pad_factor=2):
 
         """Give the reduced chi^2 of the observation for the specified image and datatype.
@@ -650,6 +650,7 @@
                 dtype (str): data type of chi^2
                 mask (arr): mask of same dimension as im.imvec to screen out pixels in chi^2 computation
 
+                debias (bool): if True then apply debiasing to amplitudes/closure amplitudes
                 systematic_noise (float): a fractional systematic noise tolerance to add to thermal sigmas
                 systematic_noise_cphase (float): a value in degrees to add to the closure phase sigmas
                 maxset (bool): set to True to use a maximal set instead of minimal set
@@ -823,21 +824,19 @@
         out = Obsdata(self.ra, self.dec, self.rf, self.bw, np.array(datatable), self.tarr, source=self.source, mjd=self.mjd,
                        ampcal=self.ampcal, phasecal=self.phasecal, opacitycal=self.opacitycal, dcal=self.dcal, frcal=self.frcal,
                        timetype=self.timetype, scantable=self.scans)
-<<<<<<< HEAD
         return out
-=======
 
     def avg_incoherent(self,inttime,debias=True,scan_avg=False,err_type='predicted', msgtype='bar'):
         print('Incoherently averaging data, putting phases to zero!')
         amp_rec = incoh_avg_vis(self,dt=inttime,debias=debias,scan_avg=scan_avg,return_type='rec',rec_type='vis',err_type='predicted')
-        return Obsdata(self.ra, self.dec, self.rf, self.bw, amp_rec, self.tarr, source=self.source, mjd=self.mjd,
+        out = Obsdata(self.ra, self.dec, self.rf, self.bw, amp_rec, self.tarr, source=self.source, mjd=self.mjd,
                        ampcal=self.ampcal, phasecal=self.phasecal, opacitycal=self.opacitycal, dcal=self.dcal, frcal=self.frcal,
                        timetype=self.timetype, scantable=self.scans)
->>>>>>> b621c19d
+
+        return out
 
     def avg_incoherent_old(self, inttime, debias=True, err_type='predicted', msgtype='bar'):
 
-        #ANDREW TODO Make this part of add_amp instead of returning obsdata
         """Incoherently average data along u,v tracks in chunks of length inttime (sec).
 
            Args:
@@ -938,17 +937,10 @@
         out = Obsdata(self.ra, self.dec, self.rf, self.bw, np.array(datatable), self.tarr, source=self.source, mjd=self.mjd,
                        ampcal=self.ampcal, phasecal=self.phasecal, opacitycal=self.opacitycal, dcal=self.dcal, frcal=self.frcal,
                        timetype=self.timetype, scantable=self.scans)
-<<<<<<< HEAD
+
         return out
 
-    def add_amp(self, return_type='rec',
-=======
-  
-    def add_amp_old(self, return_type='rec', 
->>>>>>> b621c19d
-                      avg_time=0, debias=True, err_type='predicted'):
-
-        #ANDREW TODO we should get rid of avg_incoherent and just have its  functionality in this function
+    def add_amp(self, avg_time=0,scan_avg=False, debias=True, err_type='predicted',return_type='rec'):
         """Adds attribute self.amp: amplitude table with incoherently averaged amplitudes
 
            Args:
@@ -960,22 +952,16 @@
         """
 
         if avg_time>0:
-            foo = self.avg_incoherent(avg_time,debias=debias,err_type=err_type)
-            self.amp = foo.data
+            amp = incoh_avg_vis(self,dt=avg_time,debias=debias,scan_avg=scan_avg,return_type=return_type,rec_type='amp',err_type=err_type)
         else:
-            data = copy.deepcopy(self.data)
-            data['vis'] = np.abs(data['vis'])
-            data['qvis'] = np.abs(data['vis'])
-            data['uvis'] = np.abs(data['vis'])
-            data['vvis'] = np.abs(data['vis'])
-            self.amp = data
+            amp = make_df(self.data, debias=debias)
+            if return_type=='rec':
+                amp = df_to_rec(amp,'amp')
+            
         print("Updated self.amp: avg_time %f s\n"%avg_time)
+        self.amp=amp
 
         return
-
-    def add_amp(self, avg_time=0,scan_avg=False, debias=True, err_type='predicted',return_type='rec'):
-        amp = incoh_avg_vis(self,dt=avg_time,debias=debias,scan_avg=scan_avg,return_type='rec',rec_type='amp',err_type='predicted')
-        self.amp=amp
 
     def add_bispec(self, return_type='rec', count='max',
                          avg_time=0, err_type='predicted', num_samples=1000, round_s=0.1):
@@ -996,12 +982,13 @@
 
         cdf = make_bsp_df(self, mode='all', round_s=round_s, count=count)
         if avg_time>0:
-            cdf_av = average_bispectra(cdf,avg_time,return_type=return_type,num_samples=num_samples)
-            self.bispec = cdf_av
+            cdf = average_bispectra(cdf,avg_time,return_type=return_type,num_samples=num_samples)
+
         else:
             if return_type=='rec':
                 cdf = df_to_rec(cdf,'bispec')
-            self.bispec = cdf
+        
+        self.bispec = cdf
         print("Updated self.bispec: avg_time %f s\n"%avg_time)
 
         return
@@ -1024,12 +1011,11 @@
 
         cdf = make_cphase_df(self, mode='all', round_s=round_s, count=count)
         if avg_time>0:
-            cdf_av = average_cphases(cdf, avg_time, return_type=return_type, err_type=err_type, num_samples=num_samples)
-            self.cphase = cdf_av
+            cdf = average_cphases(cdf, avg_time, return_type=return_type, err_type=err_type, num_samples=num_samples)
         else:
             if return_type=='rec':
                 cdf = df_to_rec(cdf,'cphase')
-            self.cphase = cdf
+        self.cphase = cdf
         print("updated self.cphase: avg_time %f s\n"%avg_time)
 
         return
@@ -1147,11 +1133,8 @@
                 if (times_uni[cou+1]-times_uni[cou] > dt):
                     scan_id+=1
             scans[-1]=scan_id
-<<<<<<< HEAD
-            scanlist = np.asarray([ np.asarray([np.min(times_uni[scans==cou])-margin,np.max(times_uni[scans==cou])+margin]) for cou in range(int(scans[-1]))])
-=======
             scanlist = np.asarray([ np.asarray([np.min(times_uni[scans==cou])-margin,np.max(times_uni[scans==cou])+margin]) for cou in range(int(scans[-1])+1)])    
->>>>>>> b621c19d
+
         elif info=='txt':
              scanlist = np.loadtxt(filepath)
         elif info=='vex':
