--- conflicted
+++ resolved
@@ -3729,13 +3729,9 @@
             for bl in bldata:
                 t1 = bl['t1'][0]
                 t2 = bl['t2'][0]
-<<<<<<< HEAD
-                bllist.append((t1,t2))
-                colors.append(cdict[(t1,t2)])
-=======
+
                 bllist.append((t1, t2))
                 colors.append(cdict[(t1, t2)])
->>>>>>> 3c14f1df
 
                 # Unpack data
                 dat = self.unpack_dat(bl, [field1, field2],
