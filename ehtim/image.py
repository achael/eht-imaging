# image.py
# an interferometric image class
#
#    Copyright (C) 2018 Andrew Chael
#
#    This program is free software: you can redistribute it and/or modify
#    it under the terms of the GNU General Public License as published by
#    the Free Software Foundation, either version 3 of the License, or
#    (at your option) any later version.
#
#    This program is distributed in the hope that it will be useful,
#    but WITHOUT ANY WARRANTY; without even the implied warranty of
#    MERCHANTABILITY or FITNESS FOR A PARTICULAR PURPOSE.  See the
#    GNU General Public License for more details.
#
#    You should have received a copy of the GNU General Public License
#    along with this program.  If not, see <http://www.gnu.org/licenses/>.

from __future__ import division
from __future__ import print_function
from builtins import str
from builtins import range
from builtins import object

import numpy as np
import matplotlib as mpl
import matplotlib.pyplot as plt
import scipy.optimize as opt
import scipy.signal
import scipy.ndimage.filters as filt
import scipy.interpolate
from scipy import ndimage as ndi
from skimage.feature import canny
from skimage.transform import hough_circle, hough_circle_peaks

import ehtim.observing.obs_simulate as simobs
import ehtim.observing.pulses
import ehtim.io.save
import ehtim.io.load

from ehtim.const_def import *
from ehtim.observing.obs_helpers import *

#import emcee
#TODO : add time to all images
#TODO : add arbitrary center location

###########################################################################################################################################
#Image object
###########################################################################################################################################

class Image(object):
    """A polarimetric image (in units of Jy/pixel).

       Attributes:
           pulse (function): The function convolved with the pixel values for continuous image.
           psize (float): The pixel dimension in radians
           xdim (int): The number of pixels along the x dimension
           ydim (int): The number of pixels along the y dimension
           mjd (int): The integer MJD of the image
           time (float): The observing time of the image (UTC hours)
           source (str): The astrophysical source name
           ra (float): The source Right Ascension in fractional hours
           dec (float): The source declination in fractional degrees
           rf (float): The image frequency in Hz

           imvec (array): The vector of pixel I values in Jy/pixel (len xdim*ydim)
           polrep (str): polarization representation, either 'stokes' or 'circ'
           pol_prim (str): The default image: I,Q,U or V for Stokes, or RR,LL,LR,RL for Circular              

    """

    def __init__(self, image, psize, ra, dec, 
                       polrep='stokes', pol_prim=None,
                       rf=RF_DEFAULT, pulse=PULSE_DEFAULT, source=SOURCE_DEFAULT, 
                       mjd=MJD_DEFAULT, time=0.):

        """A polarimetric image (in units of Jy/pixel).

           Args:
               image (numpy.array): The 2D intensity values in a Jy/pixel array
               polrep (str): polarization representation, either 'stokes' or 'circ'
               pol_prim (str): The default image: I,Q,U or V for Stokes, RR,LL,LR,RL for Circular              

               psize (float): The pixel dimension in radians
               ra (float): The source Right Ascension in fractional hours
               dec (float): The source declination in fractional degrees
               rf (float): The image frequency in Hz
               pulse (function): The function convolved with the pixel values for continuous image.
               source (str): The source name
               mjd (int): The integer MJD of the image
               time (float): The observing time of the image (UTC hours)

           Returns:
               (Image): the Image object
        """

        if len(image.shape) != 2:
            raise Exception("image must be a 2D numpy array")
        if not polrep in ['stokes','circ']:
            raise Exception("only 'stokes' and 'circ' are supported polreps!")

        # Save the image vector
        self.imvec = image.flatten()
        if polrep=='stokes':
            if pol_prim is None: pol_prim = 'I'
            if pol_prim=='I':
                self.ivec = self.imvec
                self.qvec = []
                self.uvec = []
                self.vvec = []
            elif pol_prim=='V':
                self.ivec = []
                self.qvec = []
                self.uvec = []
                self.vvec = self.imvec
            elif pol_prim=='Q':
                self.ivec = []
                self.qvec = self.imvec
                self.uvec = []
                self.vvec = []
            elif pol_prim=='U':
                self.ivec = []
                self.qvec = []
                self.uvec = self.imvec
                self.vvec = []
            else:
                raise Exception("for polrep=='stokes', pol_prim must be 'I','Q','U', or 'V'!")
            self._imdict = {'I':self.ivec,'Q':self.qvec,'U':self.uvec,'V':self.vvec}
        elif polrep=='circ':
            if pol_prim is None: 
                print("polrep is 'circ' and no pol_prim specified! Setting pol_prim='RR'")
                pol_prim = 'RR'
            if pol_prim=='RR':
                self.rrvec = self.imvec
                self.llvec = []
                self.rlvec = []
                self.lrvec = []
            elif pol_prim=='LL':
                self.rrvec = []
                self.llvec = self.imvec
                self.rlvec = []
                self.lrvec = []
            else:
                raise Exception("for polrep=='circ', pol_prim must be 'RR' or 'LL'!")
            self._imdict = {'RR':self.rrvec,'LL':self.llvec,'RL':self.rlvec,'LR':self.lrvec}
        else:
            raise Excpetion("polrep must be 'circ' or 'stokes'!")

        # Save the image dimension data
        self.pol_prim =  pol_prim
        self.polrep = polrep
        self.pulse = pulse
        self.psize = float(psize)
        self.xdim = image.shape[1]
        self.ydim = image.shape[0]

        # Save the image metadata
        self.ra = float(ra)
        self.dec = float(dec)
        self.rf = float(rf)
        self.source = str(source)
        self.mjd = int(mjd)

        if time > 24:
            self.mjd += int((time - time % 24)/24)
            self.time = float(time % 24)
        else:
            self.time = time

    def copy(self):

        """Return a copy of the Image object.

           Args:

           Returns:
               (Image): copy of the Image.
        """

        # Make new  image with primary polarization
        newim = Image(self.imvec.reshape(self.ydim,self.xdim), self.psize, self.ra, self.dec, 
                      polrep=self.polrep, pol_prim=self.pol_prim, time=self.time,
                      rf=self.rf, source=self.source, mjd=self.mjd, pulse=self.pulse)

        # Copy over all polarization images
        for pol in list(self._imdict.keys()):
            if pol==self.pol_prim: continue
            polvec = self._imdict[pol]
            if len(polvec):
                newim.add_pol_image(polvec.reshape(self.ydim,self.xdim), pol)

        return newim

    def add_pol_image(self, image, pol):

        """Add another image polarization. 

           Args:
               image (list): 2D image frame (possibly complex) in a Jy/pixel array
               pol (str): The image type: 'I','Q','U','V' for stokes, 'RR','LL','RL','LR' for circ
        """

        if pol==self.pol_prim:
            raise Exception("new pol in add_pol_image is the same as pol_prim!")
        if image.shape != (self.ydim, self.xdim):
            raise Exception("add_pol_movie image shapes incompatible with primary image!")
        if not (pol in list(self._imdict.keys())): 
            raise Exception("for polrep==%s, pol in add_pol_image in "%self.polrep + ",".join(list(self._imdict.keys())))

        if self.polrep=='stokes':
            if pol=='I': self.ivec = image.flatten()
            elif pol=='Q': self.qvec = image.flatten()
            elif pol=='U': self.uvec = image.flatten()
            elif pol=='V': self.vvec = image.flatten()
            self._imdict = {'I':self.ivec,'Q':self.qvec,'U':self.uvec,'V':self.vvec}
        elif self.polrep=='circ':
            if pol=='RR': self.rrvec = image.flatten()
            elif pol=='LL': self.llvec = image.flatten()
            elif pol=='RL': self.rlvec = image.flatten()
            elif pol=='LR': self.lrvec = image.flatten()
            self._imdict = {'RR':self.rrvec,'LL':self.llvec,'RL':self.rlvec,'LR':self.lrvec}

        return

    # TODO deprecated -- replace with generic add_pol_image
    def add_qu(self, qimage, uimage):

        """Add Stokes Q and U images. self.polrep must be 'stokes'

           Args:
               qimage (numpy.array): The 2D Stokes Q values in Jy/pixel array
               uimage (numpy.array): The 2D Stokes U values in Jy/pixel array

           Returns:
        """

        if self.polrep!='stokes':
            raise Excpetion("polrep must be 'stokes' for add_qu() !")
        self.add_pol_image(qimage,'Q')
        self.add_pol_image(uimage,'U')

        return

    # TODO deprecated -- replace with generic add_pol_image
    def add_v(self, vimage):

        """Add Stokes V image. self.polrep must be 'stokes'

           Args:
               vimage (numpy.array): The 2D Stokes Q values in Jy/pixel array
        """

        if self.polrep!='stokes':
            raise Excpetion("polrep must be 'stokes' for add_v() !")
        self.add_pol_image(vimage,'V')

        return

    def switch_polrep(self, polrep_out='stokes', pol_prim_out=None):

        """Return a new image with the polarization representation changed
           Args:
               polrep_out (str):  the polrep of the output data
               pol_prim_out (str): The default image: I,Q,U or V for Stokes, RR,LL,LR,RL for Circular              

           Returns:
               (Image): new Image object with potentially different polrep
        """

        if polrep_out not in ['stokes','circ']:
            raise Exception("polrep_out must be either 'stokes' or 'circ'")
        if pol_prim_out is None: 
            if polrep_out=='stokes': pol_prim_out = 'I'
            elif polrep_out=='circ': pol_prim_out = 'RR'

        # Simply copy if the polrep is unchanged
        if polrep_out==self.polrep and pol_prim_out==self.pol_prim:
            return self.copy()

        # Assemble a dictionary of new polarization vectors
        if polrep_out=='stokes':                 
            if self.polrep=='stokes':
                imdict = {'I':self.ivec,'Q':self.qvec,'U':self.uvec,'V':self.vvec}
            else:
                if len(self.rrvec)==0 or len(self.llvec)==0:
                    ivec = []
                    vvec = []
                else:
                    ivec = 0.5*(self.rrvec + self.llvec)
                    vvec = 0.5*(self.rrvec - self.llvec)

                if len(self.rlvec)==0 or len(self.lrvec)==0:
                    qvec = []
                    uvec = []
                else:
                    qvec = np.real(0.5*(self.lrvec + self.rlvec))
                    uvec = np.real(0.5j*(self.lrvec - self.rlvec))

                imdict = {'I':ivec,'Q':qvec,'U':uvec,'V':vvec}

        elif polrep_out=='circ':
            if self.polrep=='circ':
                imdict = {'RR':self.rrvec,'LL':self.llvec,'RL':self.rlvec,'LR':self.lrvec}
            else:   
                if len(self.ivec)==0 or len(self.vvec)==0:
                    rrvec = []
                    llvec = []
                else:
                    rrvec = (self.ivec + self.vvec)
                    llvec = (self.ivec - self.vvec)

                if len(self.qvec)==0 or len(self.uvec)==0:
                    rlvec = []
                    lrvec = []
                else:
                    rlvec = (self.qvec + 1j*self.uvec)
                    lrvec = (self.qvec - 1j*self.uvec)

                imdict = {'RR':rrvec,'LL':llvec,'RL':rlvec,'LR':lrvec}

        # Assemble the new image
        imvec = imdict[pol_prim_out]
        if len(imvec)==0:
            raise Exception("for switch_polrep to %s with pol_prim_out=%s, \n"%(polrep_out,pol_prim_out) +
                            "output image is not defined")

        newim = Image(imvec.reshape(self.ydim,self.xdim), self.psize, self.ra, self.dec, 
                      polrep=polrep_out, pol_prim=pol_prim_out, time=self.time,
                      rf=self.rf, source=self.source, mjd=self.mjd, pulse=self.pulse)

        # Add in any other polarizations
        for pol in list(imdict.keys()):
            if pol==newim.pol_prim: continue
            polvec = imdict[pol]
            if len(polvec):
                newim.add_pol_image(polvec.reshape(self.ydim,self.xdim), pol)

        return newim

    #TODO -- right convention?
    def flip_chi(self):

        """Flip between the different conventions for measuring the EVPA (E of N vs N of E).

           Args:

           Returns:
               (Image): image with flipped EVPA
        """

        im = self.copy()
        if im.polrep=='stokes':
            im.qvec *= -1

        elif im.polrep=='circ':
            im.lrvec = -np.conjugate(im.lrvec)
            im.rlvec = -np.conjugate(im.rlvec)

        return im

    def orth_chi(self):

        """Rotate the EVPA 90 degrees

           Args:

           Returns:
               (Image): image with rotated EVPA
        """
        im = self.copy()
        if im.polrep=='stokes':
            im.uvec *= -1
        elif im.polrep=='circ':
            im.lrvec = np.conjugate(im.rlvec)
            im.rlvec = np.conjugate(im.rlvec)

        return im

    def imarr(self, pol=None):

        """Return the 2D image array of a given pol parameter.

           Args:
               pol (str): I,Q,U or V for Stokes, or RR,LL,LR,RL for Circular 

           Returns:
               (numpy.array): 2D image array of dimension (ydim, xdim)
        """

        if pol is None: pol=self.pol_prim

        imarr = np.array([])
        if self.polrep=='stokes':
            if   pol=="I" and len(self.ivec): imarr=self.ivec.reshape(self.ydim, self.xdim)
            elif pol=="Q" and len(self.qvec): imarr=self.qvec.reshape(self.ydim, self.xdim)
            elif pol=="U" and len(self.uvec): imarr=self.uvec.reshape(self.ydim, self.xdim)
            elif pol=="V" and len(self.vvec): imarr=self.vvec.reshape(self.ydim, self.xdim)
        elif self.polrep=='circ':
            if   pol=="RR" and len(self.rrvec): imarr=self.rrvec.reshape(self.ydim, self.xdim)
            elif pol=="LL" and len(self.llvec): imarr=self.llvec.reshape(self.ydim, self.xdim)
            elif pol=="RL" and len(self.rlvec): imarr=self.rlvec.reshape(self.ydim, self.xdim)
            elif pol=="LR" and len(self.lrvec): imarr=self.lrvec.reshape(self.ydim, self.xdim)

        return imarr

    def sourcevec(self):

        """Return the source position vector in geocentric coordinates at 0h GMST.

           Args:

           Returns:
                (numpy.array): normal vector pointing to source in geocentric coordinates (m)
        """

        sourcevec = np.array([np.cos(self.dec*DEGREE), 0, np.sin(self.dec*DEGREE)])
        return sourcevec


    def fovx(self):

        """Return the image fov in x direction in radians.

           Args:

           Returns:
                (float) : image fov in x direction (radian)
        """

        return self.psize * self.xdim

    def fovy(self):

        """Returns the image fov in y direction in radians.

           Args:

           Returns:
                (float) : image fov in y direction (radian)
        """

        return self.psize * self.ydim


    def total_flux(self):

        """Return the total flux of the image in Jy.

           Args:

           Returns:
                (float) : image total flux (Jy)
        """
        if self.polrep=='stokes':
            flux = np.sum(self.ivec)
        elif self.polrep=='circ':
            flux = 0.5*(np.sum(self.rrvec)+np.sum(self.llvec))

        return flux

    def lin_polfrac(self):

        """Return the total fractional linear polarized flux

           Args:

           Returns:
                (float) : image fractional linear polarized flux
        """
        if self.polrep=='stokes':
            frac = np.abs(np.sum(self.qvec + 1j*self.uvec)) / np.abs(np.sum(self.ivec))
        elif self.polrep=='circ':
            frac = 2*np.abs(np.sum(self.rlvec)) / np.abs(np.sum(self.rrvec+self.llvec))

        return frac

    def circ_polfrac(self):

        """Return the total fractional circular polarized flux

           Args:

           Returns:
                (float) : image fractional circular polarized flux
        """
        if self.polrep=='stokes':
            frac = np.sum(self.vvec) / np.abs(np.sum(self.ivec))
        elif self.polrep=='circ':
            frac = np.sum(self.rrvec-self.llvec) / np.abs(np.sum(self.rrvec + self.llvec))

        return frac


    def centroid(self, pol=None):

        """Compute the location of the image centroid (corresponding to the polarization pol)

           Args:
                pol (str): The polarzation for which to find the image centroid

           Returns:
               (np.array): centroid positions (x0,y0) in radians
        """

        if pol is None: pol=self.pol_prim
        if not (pol in list(self._imdict.keys())): 
            raise Exception("for polrep==%s, pol must be in "%self.polrep + ",".join(list(self._imdict.keys())))
            
        pdim = self.psize
        imvec = self._imdict[pol]
        if len(imvec):
            xlist = np.arange(0,-self.xdim,-1)*pdim + (pdim*self.xdim)/2.0 - pdim/2.0
            ylist = np.arange(0,-self.ydim,-1)*pdim + (pdim*self.ydim)/2.0 - pdim/2.0
            x0 = np.abs(np.sum(np.outer(0.0*ylist+1.0, xlist).ravel()*imvec))/np.abs(np.sum(imvec))
            y0 = np.abs(np.sum(np.outer(ylist, 0.0*xlist+1.0).ravel()*imvec))/np.abs(np.sum(imvec))
            centroid = np.array([x0, y0])
        else: 
            raise Exception("No %s image found!"  % pol)

        return centroid


    def pad(self, fovx, fovy):

        """Pad an image to new fov_x by fov_y in radian.
           Args:
                fovx  (float): new fov in x dimension (rad)
                fovy  (float): new fov in y dimension (rad)

           Returns:
                im_pad (Image): padded image
        """

        # Find pad widths
        fovoldx=self.fovx()
        fovoldy=self.fovy()
        padx=int(0.5*(fovx-fovoldx)/self.psize)
        pady=int(0.5*(fovy-fovoldy)/self.psize)

        # Pad main image vector
        imarr=self.imvec.reshape(self.ydim, self.xdim)
        imarr=np.pad(imarr,((pady,pady),(padx,padx)),'constant')

        # Make new image
        outim = Image(imarr, self.psize, self.ra, self.dec, 
                      polrep=self.polrep, pol_prim=self.pol_prim, time=self.time,
                      rf=self.rf, source=self.source, mjd=self.mjd, pulse=self.pulse)

        # Pad all polarizations and copy over
        for pol in list(self._imdict.keys()):
            if pol==self.pol_prim: continue
            polvec = self._imdict[pol]
            if len(polvec):
                polarr=polvec.reshape(self.ydim, self.xdim)
                polarr=np.pad(polarr,((pady,pady),(padx,padx)),'constant')
                outim.add_pol_image(polarr, pol)

        return outim


    def resample_square(self, xdim_new, ker_size=5):

        """Exactly resample a squre image to new dimensions using the pulse function.

           Args:
                xdim_new  (int): new pixel dimension
                ker_size  (int): kernel size for resampling

           Returns:
                im_resampled (Image): resampled image
        """

        im = self
        if self.xdim != self.ydim:
            raise Exception("Image must be square to use Image.resample_square!")
        if self.pulse == ehtim.observing.pulses.deltaPulse2D:
            raise Exception("Image.resample_squre only works on continuously parametrized images: does not work with delta pulses!")

        ydim_new = xdim_new
        fov = self.xdim * self.psize
        psize_new = float(fov) / float(xdim_new)

        # Define an interpolation function using the pulse
        ij = np.array([[[i*self.psize + (self.psize*self.xdim)/2.0 - self.psize/2.0, j*self.psize + (self.psize*self.ydim)/2.0 - self.psize/2.0]
                        for i in np.arange(0, -self.xdim, -1)]
                        for j in np.arange(0, -self.ydim, -1)]).reshape((self.xdim*self.ydim, 2))
      
        def im_new_val(imvec,x_idx,y_idx):
            x = x_idx*psize_new + (psize_new*xdim_new)/2.0 - psize_new/2.0      
            y = y_idx*psize_new + (psize_new*ydim_new)/2.0 - psize_new/2.0
            mask = (((x - ker_size*self.psize/2.0) < ij[:,0]) * (ij[:,0] < (x + ker_size*self.psize/2.0)) *
                    ((y - ker_size*self.psize/2.0) < ij[:,1]) * (ij[:,1] < (y + ker_size*self.psize/2.0))
                   ).flatten()
            interp = np.sum([imvec[n] * self.pulse(x-ij[n,0], y-ij[n,1], self.psize, dom="I") for n in np.arange(len(imvec))[mask]])
            return interp

        def im_new(imvec):
            imarr_new = np.array([[im_new_val(imvec, x_idx , y_idx)
                                   for x_idx in np.arange(0, -xdim_new, -1)]
                                   for y_idx in np.arange(0, -ydim_new, -1)])
            return imarr_new

        # Compute new primary image vector
        imarr_new = im_new(self.imvec)

        # Normalize
        scaling = np.sum(self.imvec) / np.sum(imarr_new)
        imarr_new *= scaling

        # Make new image
        outim = Image(imarr_new, psize_new, self.ra, self.dec, 
                      polrep=self.polrep, pol_prim=self.pol_prim, time=self.time,
                      rf=self.rf, source=self.source, mjd=self.mjd, pulse=self.pulse)

        # Interpolate all polarizations and copy over
        for pol in list(self._imdict.keys()):
            if pol==self.pol_prim: continue
            polvec = self._imdict[pol]
            if len(polvec):
                polarr_new = im_new(polvec)
                polarr_new *= scaling
                outim.add_pol_image(polarr_new, pol)

        return outim

    def regrid_image(self, targetfov, npix, interp='linear'):

        """Resample the image to new (square) dimensions.

           Args:
                targetfov  (float): new field of view (radian)
                npix  (int): new pixel dimension
                interp ('linear', 'cubic', 'quintic'): type of interpolation. default is linear

           Returns:
                (Image): resampled image
        """

        psize_new = float(targetfov)/float(npix)
        fov_x = self.fovx()
        fov_y = self.fovy()

        # define an interpolation function
        x = np.linspace(-fov_x/2, fov_x/2, self.xdim)
        y = np.linspace(-fov_y/2, fov_y/2, self.ydim)

        xtarget = np.linspace(-targetfov/2, targetfov/2, npix)
        ytarget = np.linspace(-targetfov/2, targetfov/2, npix)

        def interp_imvec(imvec):
            if np.any(np.imag(imvec)!=0):
                return interp_imvec(np.real(imvec)) + 1j*interp_imvec(np.imag(imvec))
            #interpfunc = scipy.interpolate.RectBivariateSpline( y, x, np.reshape(imvec, (self.ydim, self.xdim) ) )
            interpfunc = scipy.interpolate.interp2d(y, x, np.reshape(imvec, (self.ydim, self.xdim) ) , kind=interp)
            tmpimg = interpfunc(ytarget, xtarget)
            tmpimg[np.abs(xtarget)>fov_x/2.,:] = 0.0
            tmpimg[:,np.abs(ytarget)>fov_y/2.] = 0.0
            tmpimg = tmpimg * (psize_new)**2 / self.psize**2
            return tmpimg

        # Make new image
        imarr_new = interp_imvec(self.imvec)

        outim = Image(imarr_new, psize_new, self.ra, self.dec, 
                      polrep=self.polrep, pol_prim=self.pol_prim, time=self.time,
                      rf=self.rf, source=self.source, mjd=self.mjd, pulse=self.pulse)

        # Interpolate all polarizations and copy over
        for pol in list(self._imdict.keys()):
            if pol==self.pol_prim: continue
            polvec = self._imdict[pol]
            if len(polvec):
                polarr_new = interp_imvec(polvec)
                outim.add_pol_image(polarr_new, pol)

        return outim


    def rotate(self, angle, interp='cubic'):

        """Rotate the image counterclockwise by the specified angle.

           Args:
                angle  (float): CCW angle to rotate the image (radian)
                interp ('linear', 'cubic', 'quintic'): type of interpolation. default is cubic
           Returns:
                (Image): resampled image
        """
        order=3
        if interp=='linear': order=1
        elif interp=='cubic': order=3
        elif interp=='quintic': order=5
        
        # Define an interpolation function
        def rot_imvec(imvec):
            if np.any(np.imag(imvec)!=0):
                return rot_imvec(np.real(imvec)) + 1j*rot_imvec(np.imag(imvec))
            imarr_rot = scipy.ndimage.interpolation.rotate(imvec.reshape((self.ydim, self.xdim)),
                                                           angle*180.0/np.pi, reshape=False, order=order,
                                                           mode='constant', cval=0.0, prefilter=True)

            return imarr_rot

        # Make new image
        imarr_rot = rot_imvec(self.imvec)
        outim = Image(imarr_rot, self.psize, self.ra, self.dec, 
                      polrep=self.polrep, pol_prim=self.pol_prim, time=self.time,
                      rf=self.rf, source=self.source, mjd=self.mjd, pulse=self.pulse)

        # Rotate all polarizations and copy over
        for pol in list(self._imdict.keys()):
            if pol==self.pol_prim: continue
            polvec = self._imdict[pol]
            if len(polvec):
                polarr_rot = rot_imvec(polvec)
                outim.add_pol_image(polarr_rot, pol)

        return outim

    def shift(self, shiftidx):

        """Shift the image by a given number of pixels.

         Args:
             shiftidx (list): pixel offsets [x_offset, y_offset] for the image shift

         Returns:
             (Image): shifted images
        """

        # Define shifting function
        def shift_imvec(imvec):
            im_shift = np.roll(imvec.reshape(self.ydim, self.xdim), shiftidx[0], axis=0)
            im_shift = np.roll(im_shift, shiftidx[1], axis=1)
            return im_shift

        # Make new image
        imarr_shift = shift_imvec(self.imvec)
        outim = Image(imarr_shift, self.psize, self.ra, self.dec, 
                      polrep=self.polrep, pol_prim=self.pol_prim, time=self.time,
                      rf=self.rf, source=self.source, mjd=self.mjd, pulse=self.pulse)

        # Rotate all polarizations and copy over
        for pol in list(self._imdict.keys()):
            if pol==self.pol_prim: continue
            polvec = self._imdict[pol]
            if len(polvec):
                polarr_shift = shift_imvec(polvec)
                outim.add_pol_image(polarr_shift, pol)

        return outim


    def blur_gauss(self, beamparams, frac=1., frac_pol=0):

        """Blur image with a Gaussian beam defined by beamparams [fwhm_max, fwhm_min, theta] in radians.

           Args:
               beamparams (list): the gaussian parameters, [fwhm_maj, fwhm_min, theta, x, y], all in radians
               frac (float): fractional beam size for blurring the main image (polarization defined by self.pol_prim)
               frac_pol (float): fractional beam size for blurring the other polarizations

           Returns:
               (Image): output image
        """

        if frac <= 0.0 or beamparams[0]<=0:
            return self.copy()

        # Make a Gaussian image
        xlist = np.arange(0,-self.xdim,-1)*self.psize + (self.psize*self.xdim)/2.0 - self.psize/2.0
        ylist = np.arange(0,-self.ydim,-1)*self.psize + (self.psize*self.ydim)/2.0 - self.psize/2.0
        sigma_maj = beamparams[0] / (2. * np.sqrt(2. * np.log(2.)))
        sigma_min = beamparams[1] / (2. * np.sqrt(2. * np.log(2.)))
        cth = np.cos(beamparams[2])
        sth = np.sin(beamparams[2])

        def gaussim(blurfrac):
            gauss = np.array([[np.exp(-(j*cth + i*sth)**2/(2*(blurfrac*sigma_maj)**2) - (i*cth - j*sth)**2/(2.*(blurfrac*sigma_min)**2))
                               for i in xlist]
                               for j in ylist])
            gauss = gauss[0:self.ydim, 0:self.xdim]
            gauss = gauss / np.sum(gauss) # normalize to 1
            return gauss

        gauss = gaussim(frac)
        if frac_pol: 
            gausspol = gaussim(frac_pol)

        # Define a convolution function
        def blur(imarr, gauss):
            #if np.any(np.imag(imvec)!=0):
            #    return blur(np.real(imvec)) + 1j*blur(np.imag(imvec))
            imarr_blur = scipy.signal.fftconvolve(gauss, imarr, mode='same')
            return imarr_blur

        # Convolve the primary image
        imarr = (self.imvec).reshape(self.ydim, self.xdim)


        outim = Image(blur(imarr,gauss), self.psize, self.ra, self.dec, 
                      polrep=self.polrep, pol_prim=self.pol_prim, time=self.time,
                      rf=self.rf, source=self.source, mjd=self.mjd, pulse=self.pulse)

        # Blur all polarizations and copy over
        for pol in list(self._imdict.keys()):
            if pol==self.pol_prim: continue
            polvec = self._imdict[pol]
            if len(polvec):
                polarr = polvec.reshape(self.ydim, self.xdim)
                if frac_pol:
                    polarr = blur(polarr,gauss)
                outim.add_pol_image(polarr, pol)

        return outim

    def blur_circ(self, fwhm_i, fwhm_pol=0):

        """Apply a circular gaussian filter to the image, with FWHM in radians.

           Args:
               fwhm_i (float): circular beam size for Stokes I  blurring in  radian
               fwhm_pol (float): circular beam size for Stokes Q,U,V  blurring in  radian

           Returns:
               (Image): output image
        """


        sigma = fwhm_i / (2. * np.sqrt(2. * np.log(2.)))
        sigmap = sigma / self.psize

        # Define a convolution function
        def blur(imarr, sigma):
            if np.any(np.imag(imarr)!=0):
                return blur(np.real(imarr),sigma) + 1j*blur(np.imag(imarr),sigma)
            imarr_blur = filt.gaussian_filter(imarr, (sigma, sigma))
            return imarr_blur

        # Blur the primary image
        imarr = self.imvec.reshape(self.ydim, self.xdim)
        imarr = blur(imarr,sigmap)
        outim = Image(imarr, self.psize, self.ra, self.dec, 
                      polrep=self.polrep, pol_prim=self.pol_prim, time=self.time,
                      rf=self.rf, source=self.source, mjd=self.mjd, pulse=self.pulse)

        # Blur all polarizations and copy over
        for pol in list(self._imdict.keys()):
            if pol==self.pol_prim: continue
            polvec = self._imdict[pol]
            if len(polvec):
                polarr = polvec.reshape(self.ydim, self.xdim)
                if fwhm_pol:
                    sigma = fwhm_pol / (2. * np.sqrt(2. * np.log(2.)))
                    sigmap = sigma / self.psize
                    polarr = blur(polarr, sigmap)
                outim.add_pol_image(polarr, pol)

        return outim

    def grad(self, gradtype='abs'):

        """Return the gradient image

           Args:
               gradtype (str): 'x','y',or 'abs' for the image gradient dimension
           Returns:
               Image : an image object containing the gradient image
        """

        # Define the desired gradient function
        def gradim(imvec):
            if np.any(np.imag(imvec)!=0):
                return gradim(np.real(imvec)) + 1j*gradim(np.imag(imvec))

            imarr = imvec.reshape(self.ydim, self.xdim)
            #gradlist = np.gradient(imarr)
            #[sy,sx] = gradlist
            sx = ndi.sobel(imarr, axis=0, mode='constant')
            sy = ndi.sobel(imarr, axis=1, mode='constant')

            #TODO: are these in the right order??
            if gradtype=='x':
                gradarr = sx
            if gradtype=='y':
                gradarr = sy
            else:
                gradarr = np.hypot(sx, sy)
            return gradarr

        # Find the gradient for the primary image
        gradarr = gradim(self.imvec)
        outim = Image(gradarr, self.psize, self.ra, self.dec, 
                      polrep=self.polrep, pol_prim=self.pol_prim, time=self.time,
                      rf=self.rf, source=self.source, mjd=self.mjd, pulse=self.pulse)

        # Find the gradient for all polarizations and copy over
        for pol in list(self._imdict.keys()):
            if pol==self.pol_prim: continue
            polvec = self._imdict[pol]
            if len(polvec):
                gradarr = gradim(polvec)
                outim.add_pol_image(gradarr, pol)

        return outim

    def mask(self, cutoff=0.05, beamparams=None, frac=0.0):

        """Produce an image mask that shows all pixels above the specified cutoff percentage of the max flux
           Works off the primary image

           Args:
               cutoff (float): Primary image pixels with intensities greater than the cuttoff * max intensity are masked
               beamparams (list): either [fwhm_maj, fwhm_min, pos_ang] parameters of an elliptical gaussian, or a single fwhm
               frac (float): the fraction of nominal beam to blur with

           Returns:
               (Image): output mask image

        """

        # Blur the image
        if not beamparams is None:
            try: len(beamparams)
            except TypeError:
                beamparams = [beamparams, beamparams, 0]
            if len(beamparams)==3:
                mask = self.blur_gauss(beamparams, frac)
            else:
                raise Exception("beamparams should be a length 3 array [maj, min, posang]!")
        else:
            mask = self.copy()

        # Mask pixels outside the desired intensity range
        maxval = np.max(mask.imvec)
        minval = np.min(mask.imvec)
        #minval = np.max((np.min(mask.imvec),0.))
        intensityrange = maxval - minval
        thresh = intensityrange * cutoff +  minval
        maskvec  = (mask.imvec > thresh).astype(int)

        # make the primary image
        maskarr = maskvec.reshape(mask.ydim, mask.xdim)
        mask = Image(maskarr, self.psize, self.ra, self.dec, 
                      polrep=self.polrep, pol_prim=self.pol_prim, time=self.time,
                      rf=self.rf, source=self.source, mjd=self.mjd, pulse=self.pulse)

        # Replace all polarization imvecs with mask
        for pol in list(self._imdict.keys()):
            if pol==self.pol_prim: continue
            mask.add_pol_image(maskarr, pol)

        return mask

    #TODO make this work with a mask image with different dimensions & fov
    def apply_mask(self, mask_im, fill_val=0.):

        """Apply a mask to the image

           Args:
               mask_im (Image): a mask image with the same dimensions as the Image
               fill_val (float): masked pixels of all polarizations are set to this value

           Returns:
               (Image): the masked image

        """
        if (self.psize != mask_im.psize) or (self.xdim != mask_im.xdim) or (self.ydim != mask_im.ydim):
            raise Exception("mask image does not match dimensions of the current image!")

        # Get the mask vector        
        maskvec = mask_im.imvec.astype(bool)
        maskvec[maskvec <= 0] = 0
        maskvec[maskvec > 0] = 1

        # Mask the primary image
        imvec = self.imvec
        imvec[~maskvec] = fill_val
        outim = Image(imvec.reshape(self.ydim,self.xdim), self.psize, self.ra, self.dec, 
                      polrep=self.polrep, pol_prim=self.pol_prim,  time=self.time,
                      rf=self.rf, source=self.source, mjd=self.mjd, pulse=self.pulse)

        # Find the gradient for all polarizations and copy over
        for pol in list(self._imdict.keys()):
            if pol==self.pol_prim: continue
            polvec = self._imdict[pol]
            if len(polvec):
                polvec[~maskvec] = fill_val
                outim.add_pol_image(polvec.reshape(self.ydim,self.xdim), pol)

        return outim

    def threshold(self, cutoff=0.05, frac_i=None, beamparams=None, frac=0.0, fill_val=None):

        """Apply a hard threshold to the primary polarization image. Leave other polarizations untouched.

           Args:
               cutoff (float): Pixels with intensities greater than the cuttoff * max intensity are masked
               frac_i (float): the old name for cutoff: should not be used except in old scripts!
               beamparams (list): either [fwhm_maj, fwhm_min, pos_ang] parameters of an elliptical gaussian, or a single fwhm
               frac (float): the fraction of nominal beam to blur with
               fill_val (float): masked pixels are set to this value. If fill_val==None, they are set to the min unmasked value

           Returns:
               (Image): output mask image
        """

        if not (frac_i is None):
            cutoff=frac_i
            print("Warning!: using frac_i=%f as cutoff in threshold(). Rename 'frac_i' to 'cutoff' in future scripts!")

        if fill_val is None or fill_val==False:        
            maxval = np.max(self.imvec)
            minval = np.min(self.imvec)
            #minval = np.max((np.min(self.imvec),0.))
            intensityrange = maxval - minval
            fill_val = (intensityrange * cutoff +  minval)

        mask = self.mask(cutoff=cutoff, beamparams=beamparams, frac=frac)
        out = self.apply_mask(mask, fill_val=fill_val)
        return out

    def add_flat(self, flux, pol=None):

        """Add a flat background flux to the main polarization image.

           Args:
                flux  (float): total flux to add to image
                pol (str): the polarization to add the flux to. None defaults to pol_prim.
           Returns:
                (Image): output image
        """

        if pol is None: pol=self.pol_prim
        if not (pol in list(self._imdict.keys())): 
            raise Exception("for polrep==%s, pol must be in "%self.polrep + ",".join(list(self._imdict.keys())))
        if not len(self._imdict[pol]):
            raise Exception("no image for pol %s"%pol)

        # Make a flat image array
        flatarr = ((flux/float(len(self.imvec))) * np.ones(len(self.imvec))).reshape(self.ydim, self.xdim)

        # Add to the main image and create the new image object
        imarr = self.imvec.reshape(self.ydim, self.xdim).copy()
        if pol==self.pol_prim:
            imarr += flatarr

        outim = Image(imarr, self.psize, self.ra, self.dec, 
                      polrep=self.polrep, pol_prim=self.pol_prim, time=self.time,
                      rf=self.rf, source=self.source, mjd=self.mjd, pulse=self.pulse)

        # Copy over the rest of the polarizations
        for pol2 in list(self._imdict.keys()):
            if pol2==self.pol_prim: continue
            polvec = self._imdict[pol2]
            if len(polvec):
                polarr = polvec.reshape(self.ydim, self.xdim).copy()
                if pol2==pol:
                    polarr += flatarr
                outim.add_pol_image(polarr, pol2)

        return outim

    def add_tophat(self, flux, radius, pol=None):

        """Add centered tophat flux to the Stokes I image inside a given radius.

           Args:
                flux  (float): total flux to add to image
                radius  (float): radius of top hat flux in radians
                pol (str): the polarization to add the flux to. None defaults to pol_prim

           Returns:
                (Image): output image
        """

        if pol is None: pol=self.pol_prim
        if not (pol in list(self._imdict.keys())): 
            raise Exception("for polrep==%s, pol must be in "%self.polrep + ",".join(list(self._imdict.keys())))
        if not len(self._imdict[pol]):
            raise Exception("no image for pol %s"%pol)

        # Make a tophat image array
        xlist = np.arange(0,-self.xdim,-1)*self.psize + (self.psize*self.xdim)/2.0 - self.psize/2.0
        ylist = np.arange(0,-self.ydim,-1)*self.psize + (self.psize*self.ydim)/2.0 - self.psize/2.0

        hatarr = np.array([[1.0 if np.sqrt(i**2+j**2) <= radius else 0.
                            for i in xlist]
                            for j in ylist])

        hatarr = hatarr[0:self.ydim, 0:self.xdim]
        hatarr *= flux / np.sum(hatarr)
        
        # Add to the main image and create the new image object
        imarr = self.imvec.reshape(self.ydim, self.xdim).copy()
        if pol==self.pol_prim:
            imarr += hatarr

        outim = Image(imarr, self.psize, self.ra, self.dec, 
                      polrep=self.polrep, pol_prim=self.pol_prim, time=self.time,
                      rf=self.rf, source=self.source, mjd=self.mjd, pulse=self.pulse)

        # Copy over the rest of the polarizations
        for pol2 in list(self._imdict.keys()):
            if pol2==self.pol_prim: continue
            polvec = self._imdict[pol2]
            if len(polvec):
                polarr = polvec.reshape(self.ydim, self.xdim).copy()
                if pol2==pol:
                    polarr += hatarr
                outim.add_pol_image(polarr, pol2)

        return outim

    def add_gauss(self, flux, beamparams, pol=None):

        """Add a gaussian to an image.

           Args:
               flux (float): the total flux contained in the Gaussian in Jy
               beamparams (list): the gaussian parameters, [fwhm_maj, fwhm_min, theta, x, y], all in radians
               pol (str): the polarization to add the flux to. None defaults to pol_prim.

           Returns:
                (Image): output image
        """

        if pol is None: pol=self.pol_prim
        if not (pol in list(self._imdict.keys())): 
            raise Exception("for polrep==%s, pol must be in "%self.polrep + ",".join(list(self._imdict.keys())))
        if not len(self._imdict[pol]):
            raise Exception("no image for pol %s"%pol)
        
        # Make a Gaussian image
        try:
            x=beamparams[3]
            y=beamparams[4]
        except IndexError:
            x=y=0.0

        sigma_maj = beamparams[0] / (2. * np.sqrt(2. * np.log(2.)))
        sigma_min = beamparams[1] / (2. * np.sqrt(2. * np.log(2.)))
        cth = np.cos(beamparams[2])
        sth = np.sin(beamparams[2])
        xlist = np.arange(0,-self.xdim,-1)*self.psize + (self.psize*self.xdim)/2.0 - self.psize/2.0
        ylist = np.arange(0,-self.ydim,-1)*self.psize + (self.psize*self.ydim)/2.0 - self.psize/2.0

        def gaussian(x2, y2):
            gauss = np.exp(-((y2)*cth + (x2)*sth)**2/(2*sigma_maj**2) +
                           -((x2)*cth - (y2)*sth)**2/(2*sigma_min**2))
            return gauss

        gaussarr = np.array([[gaussian(i-x, j-y) for i in xlist] for j in ylist])
        gaussarr = gaussarr[0:self.ydim, 0:self.xdim]
        gaussarr *= flux/np.sum(gaussarr)

        # Add to the main image and create the new image object
        imarr = self.imvec.reshape(self.ydim, self.xdim).copy()
        if pol==self.pol_prim:
            imarr += gaussarr

        outim = Image(imarr, self.psize, self.ra, self.dec, 
                      polrep=self.polrep, pol_prim=self.pol_prim, time=self.time,
                      rf=self.rf, source=self.source, mjd=self.mjd, pulse=self.pulse)

        # Copy over the rest of the polarizations
        for pol2 in list(self._imdict.keys()):
            if pol2==self.pol_prim: continue
            polvec = self._imdict[pol2]
            if len(polvec):
                polarr = polvec.reshape(self.ydim, self.xdim).copy()
                if pol2==pol:
                    polarr += gaussarr
                outim.add_pol_image(polarr, pol2)

        return outim

    def add_crescent(self, flux, Rp, Rn, a, b, x=0, y=0, pol=None):

        """Add a crescent to an image; see Kamruddin & Dexter (2013).

           Args:
               flux (float): the total flux contained in the crescent in Jy
               Rp (float): the larger radius in radians
               Rn (float): the smaller radius in radians
               a (float): the relative x offset of smaller disk in radians
               b (float): the relative y offset of smaller disk in radians
               x (float): the center x coordinate of the larger disk in radians
               y (float): the center y coordinate of the larger disk in radians
               pol (str): the polarization to add the flux to. None defaults to pol_prim.

           Returns:
               (Image): output image add_gaus
        """

        if pol is None: pol=self.pol_prim
        if not (pol in list(self._imdict.keys())): 
            raise Exception("for polrep==%s, pol must be in "%self.polrep + ",".join(list(self._imdict.keys())))
        if not len(self._imdict[pol]):
            raise Exception("no image for pol %s"%pol)


        # Make a crescent image
        xlist = np.arange(0,-self.xdim,-1)*self.psize + (self.psize*self.xdim)/2.0 - self.psize/2.0
        ylist = np.arange(0,-self.ydim,-1)*self.psize + (self.psize*self.ydim)/2.0 - self.psize/2.0

        def crescent(x2, y2):
            if (x2-a)**2 + (y2-b)**2 > Rn**2 and x2**2 + y2**2 < Rp**2:
                return 1.0
            else:
                return 0.0

        crescarr = np.array([[crescent(i-x, j-y) for i in xlist] for j in ylist])
        crescarr = crescarr[0:self.ydim, 0:self.xdim]
        crescarr *= flux/np.sum(crescarr)

        # Add to the main image and create the new image object
        imarr = self.imvec.reshape(self.ydim, self.xdim).copy()
        if pol==self.pol_prim:
            imarr += crescarr

        outim = Image(imarr, self.psize, self.ra, self.dec, 
                      polrep=self.polrep, pol_prim=self.pol_prim,  time=self.time,
                      rf=self.rf, source=self.source, mjd=self.mjd, pulse=self.pulse)

        # Copy over the rest of the polarizations
        for pol2 in list(self._imdict.keys()):
            if pol2==self.pol_prim: continue
            polvec = self._imdict[pol2]
            if len(polvec):
                polarr = polvec.reshape(self.ydim, self.xdim).copy()
                if pol2==pol:
                    polarr += crescarr
                outim.add_pol_image(polarr, pol2)

        return outim

    def add_ring_m1(self, I0, I1, r0, phi, sigma, x=0, y=0, pol=None):

        """Add a ring to an image with an m=1 mode

           Args:
               I0 (float):
               I1 (float):
               r0 (float): the radius
               phi (float): angle of m1 mode
               sigma (float): the blurring size
               x (float): the center x coordinate of the larger disk in radians
               y (float): the center y coordinate of the larger disk in radians
               pol (str): the polarization to add the flux to. None defaults to pol_prim.
           Returns:
               (Image): output image add_gaus
        """

        if pol is None: pol=self.pol_prim
        if not (pol in list(self._imdict.keys())): 
            raise Exception("for polrep==%s, pol must be in "%self.polrep + ",".join(list(self._imdict.keys())))
        if not len(self._imdict[pol]):
            raise Exception("no image for pol %s"%pol)

        # Make a ring image
        flux = I0 - 0.5*I1
        phi = phi + np.pi
        psize = self.psize
        xlist = np.arange(0,-self.xdim,-1)*self.psize + (self.psize*self.xdim)/2.0 - self.psize/2.0
        ylist = np.arange(0,-self.ydim,-1)*self.psize + (self.psize*self.ydim)/2.0 - self.psize/2.0

        def ringm1(x2, y2):
            if (x2**2 + y2**2) > (r0-psize)**2 and (x2**2 + y2**2) < (r0+psize)**2:
                theta = np.arctan2(y2,x2)
                flux = (I0-0.5*I1*(1+np.cos(theta-phi)))/(2*np.pi*r0)
                return flux
            else:
                return 0.0

        ringarr = np.array([[ringm1(i-x, j-y)
                          for i in xlist]
                          for j in ylist])
        ringarr = ringarr[0:self.ydim, 0:self.xdim]
        tmp = Image(ringarr, self.psize, self.ra, self.dec, rf=self.rf, source=self.source, mjd=self.mjd, pulse=self.pulse)
        tmp = tmp.blur_circ(sigma)
        tmp.imvec *= flux/(tmp.total_flux())
        ringarr = tmp.imvec.reshape(self.ydim, self.xdim)

        # Add to the main image and create the new image object
        imarr = self.imvec.reshape(self.ydim, self.xdim).copy()
        if pol==self.pol_prim:
            imarr += ringarr

        outim = Image(imarr, self.psize, self.ra, self.dec, 
                      polrep=self.polrep, pol_prim=self.pol_prim, time=self.time,
                      rf=self.rf, source=self.source, mjd=self.mjd, pulse=self.pulse)

        # Copy over the rest of the polarizations
        for pol2 in list(self._imdict.keys()):
            if pol2==self.pol_prim: continue
            polvec = self._imdict[pol2]
            if len(polvec):
                polarr = polvec.reshape(self.ydim, self.xdim).copy()
                if pol2==pol:
                    polarr += ringarr
                outim.add_pol_image(polarr, pol2)

        return outim

    def add_const_pol(self, mag, angle, cmag=0, csign=1):

        """Return an image with the same total intensity but fractional linear and circular polarization set to constant values

           Args:
               mag (float): constant polarization fraction to add to the image
               angle (float): constant EVPA
               cmag (float): constant circular polarization fraction to add to the image
               cmag (int): constant circular polarization sign +/- 1

           Returns:
                (Image): output image
        """

        if not (0 < mag < 1):
            raise Exception("fractional polarization magnitude must be beween 0 and 1!")

        im = self

        if self.polrep=='stokes':
            im_stokes = self
        elif self.polrep=='circ':
            im_stokes = self.switch_polrep(polrep_out='stokes')
        ivec = im_stokes.ivec.copy()
        qvec = qimage(ivec, mag * np.ones(len(ivec)), angle*np.ones(len(ivec)))
        uvec = uimage(ivec, mag * np.ones(len(ivec)), angle*np.ones(len(ivec)))
        vvec = cmag * np.sign(csign) * ivec

        # create the new stokes image object
        iarr = ivec.reshape(im.ydim,im.xdim).copy()
        outim = Image(iarr, self.psize, self.ra, self.dec, 
                      polrep='stokes', pol_prim='I', time=self.time,
                      rf=self.rf, source=self.source, mjd=self.mjd, pulse=self.pulse)

        # Copy over the rest of the polarizations
        imdict = {'I':ivec,'Q':qvec,'U':uvec,'V':vvec}
        for pol in list(imdict.keys()):
            if pol=='I': continue
            polvec = imdict[pol]
            if len(polvec):
                polarr = polvec.reshape(self.ydim, self.xdim).copy()
                outim.add_pol_image(polarr, pol)

        return outim


    def sample_uv(self, uv, sgrscat=False, polrep_obs='stokes', ttype='nfft', fft_pad_factor=2):

        """Sample the image on the selected uv points without adding noise.

           Args:
               uv (ndarray): an array of uv points
               sgrscat (bool): if True, the visibilites will be blurred by the Sgr A* scattering kernel
               polrep_obs (str): 'stokes' or 'circ' sets the data polarimetric representtion

               ttype (str): if "fast" or "nfft" use FFT to produce visibilities. Else "direct" for DTFT
               fft_pad_factor (float): zero pad the image to fft_pad_factor * image size in FFT

           Returns:
               (list): a list of [I,Q,U,V] visibilities
        """

        if polrep_obs not in ['stokes','circ']:
            raise Exception("polrep_obs must be either 'stokes' or 'circ'")

        data = simobs.sample_vis(self, uv, sgrscat=sgrscat, polrep_obs=polrep_obs,
                                       ttype=ttype, fft_pad_factor=fft_pad_factor)
        return data

    def observe_same_nonoise(self, obs, sgrscat=False,  ttype="nfft", fft_pad_factor=2):

        """Observe the image on the same baselines as an existing observation object without adding noise.

           Args:
               obs (Obsdata): the existing observation with  baselines where the image FT will be sampled
               sgrscat (bool): if True, the visibilites will be blurred by the Sgr A* scattering kernel

               ttype (str): if "fast" or "nfft" use FFT to produce visibilities. Else "direct" for DTFT
               fft_pad_factor (float): zero pad the image to fft_pad_factor * image size in FFT

           Returns:
               (Obsdata): an observation object with no noise
        """


        # Check for agreement in coordinates and frequency
        tolerance = 1e-8
        if (np.abs(self.ra - obs.ra) > tolerance) or (np.abs(self.dec - obs.dec) > tolerance):
            raise Exception("Image coordinates are not the same as observtion coordinates!")
        if (np.abs(self.rf - obs.rf)/obs.rf > tolerance):
            raise Exception("Image frequency is not the same as observation frequency!")

        if ttype=='direct' or ttype=='fast' or ttype=='nfft':
            print("Producing clean visibilities from image with " + ttype + " FT . . . ")
        else:
            raise Exception("ttype=%s, options for ttype are 'direct', 'fast', 'nfft'"%ttype)

        # Copy data to be safe
        obsdata = copy.deepcopy(obs.data)

        # Extract uv datasample
        uv = recarr_to_ndarr(obsdata[['u','v']],'f8')
        data = simobs.sample_vis(self, uv, sgrscat=sgrscat, polrep_obs=obs.polrep, 
                                       ttype=ttype, fft_pad_factor=fft_pad_factor)

        # put visibilities into the obsdata
        if obs.polrep=='stokes':
            obsdata['vis'] = data[0]
            if not(data[1] is None):
                obsdata['qvis'] = data[1]
                obsdata['uvis'] = data[2]
                obsdata['vvis'] = data[3]

        elif obs.polrep=='circ':
            obsdata['rrvis'] = data[0]
            if not(data[1] is None):
                obsdata['llvis'] = data[1]
            if not(data[2] is None):
                obsdata['rlvis'] = data[2]
                obsdata['lrvis'] = data[3]

        obs_no_noise = ehtim.obsdata.Obsdata(self.ra, self.dec, obs.rf, obs.bw, obsdata, obs.tarr,
                                             source=self.source, mjd=self.mjd, polrep=obs.polrep,
                                             ampcal=True, phasecal=True, opacitycal=True, dcal=True, frcal=True,
                                             timetype=obs.timetype, scantable=obs.scans)

        return obs_no_noise

    def observe_same(self, obs_in, ttype='nfft', fft_pad_factor=2,
                           sgrscat=False, add_th_noise=True,
                           opacitycal=True, ampcal=True, phasecal=True, dcal=True, frcal=True,
                           jones=False, inv_jones=False,
                           tau=TAUDEF, taup=GAINPDEF,
                           gain_offset=GAINPDEF, gainp=GAINPDEF,
                           dtermp=DTERMPDEF, dterm_offset=DTERMPDEF):

        """Observe the image on the same baselines as an existing observation object and add noise.

           Args:
               obs_in (Obsdata): the existing observation with  baselines where the image FT will be sampled

               ttype (str): if "fast" or "nfft" use FFT to produce visibilities. Else "direct" for DTFT
               fft_pad_factor (float): zero pad the image to fft_pad_factor * image size in FFT

               sgrscat (bool): if True, the visibilites will be blurred by the Sgr A* scattering kernel
               add_th_noise (bool): if True, baseline-dependent thermal noise is added to each data point
               opacitycal (bool): if False, time-dependent gaussian errors are added to station opacities
               ampcal (bool): if False, time-dependent gaussian errors are added to station gains
               phasecal (bool): if False, time-dependent station-based random phases are added to data points
               frcal (bool): if False, feed rotation angle terms are added to Jones matrices. Must have jones=True
               dcal (bool): if False, time-dependent gaussian errors added to Jones matrices D-terms. Must have jones=True
               jones (bool): if True, uses Jones matrix to apply mis-calibration effects (gains, phases, Dterms), otherwise uses old formalism without D-terms
               inv_jones (bool): if True, applies estimated inverse Jones matrix (not including random terms) to calibrate data

               tau (float): the base opacity at all sites, or a dict giving one opacity per site
               gainp (float): the fractional std. dev. of the random error on the gains
               gain_offset (float): the base gain offset at all sites, or a dict giving one gain offset per site
               taup (float): the fractional std. dev. of the random error on the opacities
               dtermp (float): the fractional std. dev. of the random error on the D-terms
               dterm_offset (float): the base dterm offset at all sites, or a dict giving one dterm offset per site

           Returns:
               (Obsdata): an observation object
        """

        obs = self.observe_same_nonoise(obs_in, sgrscat=sgrscat, ttype=ttype, fft_pad_factor=fft_pad_factor)

        # Jones Matrix Corruption & Calibration
        if jones:
            obsdata = simobs.add_jones_and_noise(obs, add_th_noise=add_th_noise,
                                                 opacitycal=opacitycal, ampcal=ampcal,
                                                 phasecal=phasecal, dcal=dcal, frcal=frcal,
                                                 gainp=gainp, taup=taup, gain_offset=gain_offset,
                                                 dtermp=dtermp,dterm_offset=dterm_offset)

            obs =  ehtim.obsdata.Obsdata(obs.ra, obs.dec, obs.rf, obs.bw, obsdata, obs.tarr, 
                                         source=obs.source, mjd=obs.mjd, polrep=obs_in.polrep,
                                         ampcal=ampcal, phasecal=phasecal, opacitycal=opacitycal, dcal=dcal, frcal=frcal,
                                         timetype=obs.timetype, scantable=obs.scans)

            if inv_jones:
                obsdata = simobs.apply_jones_inverse(obs, opacitycal=opacitycal, dcal=dcal, frcal=frcal)

                obs =  ehtim.obsdata.Obsdata(obs.ra, obs.dec, obs.rf, obs.bw, obsdata, obs.tarr, 
                                             source=obs.source, mjd=obs.mjd, polrep=obs_in.polrep,
                                             ampcal=ampcal, phasecal=phasecal, 
                                             opacitycal=True, dcal=True, frcal=True,
                                             timetype=obs.timetype, scantable=obs.scans)
                                             #these are always set to True after inverse jones call


        # No Jones Matrices, Add noise the old way
        # NOTE There is an asymmetry here - in the old way, we don't offer the ability to *not* unscale estimated noise.
        else:
            obsdata = simobs.add_noise(obs, add_th_noise=add_th_noise,
                                       ampcal=ampcal, phasecal=phasecal, opacitycal=opacitycal,
                                       gainp=gainp, taup=taup, gain_offset=gain_offset)

            obs =  ehtim.obsdata.Obsdata(obs.ra, obs.dec, obs.rf, obs.bw, obsdata, obs.tarr, 
                                         source=obs.source, mjd=obs.mjd, polrep=obs_in.polrep,
                                         ampcal=ampcal, phasecal=phasecal, opacitycal=True, dcal=True, frcal=True,
                                         timetype=obs.timetype, scantable=obs.scans)
                                         #these are always set to True after inverse jones call

        return obs

    def observe(self, array, tint, tadv, tstart, tstop, bw,
                      mjd=None, timetype='UTC', polrep_obs=None,
                      elevmin=ELEV_LOW, elevmax=ELEV_HIGH,
                      ttype='nfft', fft_pad_factor=2,
                      fix_theta_GMST=False, sgrscat=False, add_th_noise=True,
                      opacitycal=True, ampcal=True, phasecal=True, dcal=True, frcal=True,
                      jones=False, inv_jones=False,
                      tau=TAUDEF, taup=GAINPDEF,
                      gainp=GAINPDEF, gain_offset=GAINPDEF,
                      dtermp=DTERMPDEF, dterm_offset=DTERMPDEF):

        """Generate baselines from an array object and observe the image.

           Args:
               array (Array): an array object containing sites with which to generate baselines
               tint (float): the scan integration time in seconds
               tadv (float): the uniform cadence between scans in seconds
               tstart (float): the start time of the observation in hours
               tstop (float): the end time of the observation in hours
               bw (float): the observing bandwidth in Hz

               mjd (int): the mjd of the observation, if different from the image mjd
               timetype (str): how to interpret tstart and tstop; either 'GMST' or 'UTC'
               elevmin (float): station minimum elevation in degrees
               elevmax (float): station maximum elevation in degrees

               polrep_obs (str): 'stokes' or 'circ' sets the data polarimetric representtion
               ttype (str): if "fast" or "nfft" use FFT to produce visibilities. Else "direct" for DTFT
               fft_pad_factor (float): zero pad the image to fft_pad_factor * image size in the FFT

               fix_theta_GMST (bool): if True, stops earth rotation to sample fixed u,v points through time
               sgrscat (bool): if True, the visibilites will be blurred by the Sgr A* scattering kernel
               add_th_noise (bool): if True, baseline-dependent thermal noise is added to each data point
               opacitycal (bool): if False, time-dependent gaussian errors are added to station opacities
               ampcal (bool): if False, time-dependent gaussian errors are added to station gains
               phasecal (bool): if False, time-dependent station-based random phases are added to data points
               frcal (bool): if False, feed rotation angle terms are added to Jones matrices. Must have jones=True
               dcal (bool): if False, time-dependent gaussian errors added to Jones matrices D-terms. Must have jones=True
               jones (bool): if True, uses Jones matrix to apply mis-calibration effects (gains, phases, Dterms), otherwise uses old formalism without D-terms
               inv_jones (bool): if True, applies estimated inverse Jones matrix (not including random terms) to calibrate data

               tau (float): the base opacity at all sites, or a dict giving one opacity per site
               gain_offset (float): the base gain offset at all sites, or a dict giving one gain offset per site
               gainp (float): the fractional std. dev. of the random error on the gains
               taup (float): the fractional std. dev. of the random error on the opacities
               dtermp (float): the fractional std. dev. of the random error on the D-terms
               dterm_offset (float): the base dterm offset at all sites, or a dict giving one dterm offset per site

           Returns:
               (Obsdata): an observation object
        """


        # Generate empty observation
        print("Generating empty observation file . . . ")
        if mjd == None:
            mjd = self.mjd
        if polrep_obs is None:
            polrep_obs=self.polrep

        obs = array.obsdata(self.ra, self.dec, self.rf, bw, tint, tadv, tstart, tstop, mjd=mjd, polrep=polrep_obs,
                            tau=tau, timetype=timetype, elevmin=elevmin, elevmax=elevmax, fix_theta_GMST=fix_theta_GMST)

        # Observe on the same baselines as the empty observation and add noise
        obs = self.observe_same(obs, ttype=ttype, fft_pad_factor=fft_pad_factor, 
                                     sgrscat=sgrscat, add_th_noise=add_th_noise,
                                     opacitycal=opacitycal,ampcal=ampcal,phasecal=phasecal,dcal=dcal,frcal=frcal,
                                     gainp=gainp,gain_offset=gain_offset,
                                     tau=tau, taup=taup,
                                     dtermp=dtermp, dterm_offset=dterm_offset,
                                     jones=jones, inv_jones=inv_jones)

        return obs

    def observe_vex(self, vex, source, t_int=0.0, tight_tadv=False,
                          polrep_obs=None, ttype='nfft', fft_pad_factor=2,
                          sgrscat=False, add_th_noise=True,
                          opacitycal=True, ampcal=True, phasecal=True, frcal=True, dcal=True,
                          jones=False, inv_jones=False,
                          tau=TAUDEF, taup=GAINPDEF, gainp=GAINPDEF, gain_offset=GAINPDEF,
                          dterm_offset=DTERMPDEF, dtermp=DTERMPDEF):

        """Generate baselines from a vex file and observes the image.

           Args:
               vex (Vex): an vex object containing sites and scan information
               source (str): the source to observe

               t_int (float): if not zero, overrides the vex scans to produce visibilities for each t_int seconds
               tight_tadv (float): if True, advance right after each integration, otherwise advance after 2x the scan length

               polrep_obs (str): 'stokes' or 'circ' sets the data polarimetric representtion
               ttype (str): if "fast" or "nfft" use FFT to produce visibilities. Else "direct" for DTFT
               fft_pad_factor (float): zero pad the image to fft_pad_factor * image size in FFT

               sgrscat (bool): if True, the visibilites will be blurred by the Sgr A* scattering kernel
               add_th_noise (bool): if True, baseline-dependent thermal noise is added to each data point
               opacitycal (bool): if False, time-dependent gaussian errors are added to station opacities
               ampcal (bool): if False, time-dependent gaussian errors are added to station gains
               phasecal (bool): if False, time-dependent station-based random phases are added to data points
               frcal (bool): if False, feed rotation angle terms are added to Jones matrices. Must have jones=True
               dcal (bool): if False, time-dependent gaussian errors added to Jones matrices D-terms. Must have jones=True
               jones (bool): if True, uses Jones matrix to apply mis-calibration effects (gains, phases, Dterms), otherwise uses old formalism without D-terms
               inv_jones (bool): if True, applies estimated inverse Jones matrix (not including random terms) to calibrate data

               tau (float): the base opacity at all sites, or a dict giving one opacity per site
               gain_offset (float): the base gain offset at all sites, or a dict giving one gain offset per site
               gainp (float): the fractional std. dev. of the random error on the gains
               taup (float): the fractional std. dev. of the random error on the opacities
               dterm_offset (float): the base dterm offset at all sites, or a dict giving one dterm offset per site
               dtermp (float): the fractional std. dev. of the random error on the D-terms

           Returns:
               (Obsdata): an observation object

        """

        if polrep_obs is None:
            polrep_obs=self.polrep

        t_int_flag = False
        if t_int == 0.0:
            t_int_flag = True

        # Loop over all scans and assemble a list of scan observations
        obs_List=[]
        for i_scan in range(len(vex.sched)):

            if t_int_flag:
                 t_int = vex.sched[i_scan]['scan'][0]['scan_sec']
            if tight_tadv:
                t_adv = t_int
            else:
                t_adv = 2.0*vex.sched[i_scan]['scan'][0]['scan_sec']

            # If this scan doesn't observe the source, advance
            if vex.sched[i_scan]['source'] != source:
                continue

            # What subarray is observing now?
            scankeys = list(vex.sched[i_scan]['scan'].keys())
            subarray = vex.array.make_subarray([vex.sched[i_scan]['scan'][key]['site'] for key in scankeys])

            # Observe with the subarray over the scan interval
            t_start = vex.sched[i_scan]['start_hr']
            t_stop = vex.sched[i_scan]['start_hr'] + vex.sched[i_scan]['scan'][0]['scan_sec']/3600.0
            obs = self.observe(subarray, t_int, t_adv, t_start, t_stop, vex.bw_hz,
                                       mjd=vex.sched[i_scan]['mjd_floor'], elevmin=.01, elevmax=89.99,
                                       polrep_obs=polrep_obs,
                                       ttype=ttype, fft_pad_factor=fft_pad_factor, sgrscat=sgrscat, add_th_noise=add_th_noise,
                                       opacitycal=opacitycal,ampcal=ampcal,phasecal=phasecal,dcal=dcal,frcal=frcal,
                                       taup=taup, gainp=gainp,gain_offset=gain_offset,dtermp=dtermp,dterm_offset=dterm_offset,
                                       jones=jones, inv_jones=inv_jones)


            obs_List.append(obs)

        # Merge the scans together
        obs = ehtim.obsdata.merge_obs(obs_List)

        return obs

    def compare_images(self, im2, psize=None, target_fov=None,blur_frac=0.0,
                             beamparams=[1., 1., 1.], metric=['nxcorr', 'nrmse', 'rssd'],
                             blursmall=False, shift=True):

        """Compare to another image by computing normalized cross correlation, normalized root mean squared error, or square root of the sum of squared differences.
           Returns metrics only for the primary polarization imvec!

           Args:
               psize (float): pixel size of comparison image (rad). If None it is the smallest of the input image pizel sizes
               target_fov (float): fov of the comparison image (rad). If None it is twice the largest fov of the input images

               beamparams (list): the nominal Gaussian beam parameters [fovx, fovy, position angle]
               blur_frac (float): fractional beam to blur each image to before comparison

               metric (list) : a list of fidelity metrics from ['nxcorr','nrmse','rssd']
               blursmall (bool) : True to blur the unpadded image rather than the large image.
               shift (int): manual image shift, otherwise use shift from maximum cross-correlation

           Returns:
               (tuple): [errormetric, im1_pad, im2_shift] of computed error metric and shifted/resized comparison images
        """

        im1 = self.copy()
        if im1.polrep!=im2.polrep:
            raise Exception("In find_shift, im1 and im2 must have the same polrep!")
        if im1.pol_prim!=im2.pol_prim:
            raise Exception("In find_shift, im1 and im2 must have the same pol_prim!")

        # Shift the comparison image to maximize normalized cross-corr.
        [idx, xcorr, im1_pad, im2_pad] = im1.find_shift(im2, psize=psize, target_fov=target_fov, beamparams=beamparams, blur_frac=blur_frac, blursmall=blursmall)

        if type(shift)!=bool:
            idx = shift

        im2_shift = im2_pad.shift(idx)

        # Compute error metrics
        error = []
        if 'nxcorr' in metric:
            error.append( xcorr[ idx[0], idx[1] ] / (im1_pad.xdim * im1_pad.ydim) )
        if 'nrmse' in metric:
            error.append( np.sqrt( np.sum( ( (im1_pad.imvec - im2_shift.imvec)**2 * im1_pad.psize**2  ) ) / np.sum( (im1_pad.imvec )**2 * im1_pad.psize**2 ) ) )
        if 'rssd' in metric:
            error.append( np.sqrt( np.sum(  (im1_pad.imvec - im2_shift.imvec)**2 ) * im1_pad.psize**2 ) )

        return (error, im1_pad, im2_shift)

    def align_images(self, im_list, shift=True, final_fov=False, scale='lin', gamma=0.5, dynamic_range=[1.e3]):

        """Align all the images in im_list to the current image (self)
           Aligns all images by comparison of the primary pol image.

           Args:
               im_list (list): list of images to align to the current image
               shift (list): list of manual image shifts, otherwise use the shift from maximum cross-correlation
               final_fov (float): fov of the comparison image (rad). If False it is the largestinput image fov

               scale (str) : compare images in 'log','lin',or 'gamma' scale
               gamma (float): exponent for gamma scale comparison
               dynamic_range (float): dynamic range for log and gamma scale comparisons

           Returns:
               (tuple): (im_list_shift, shifts, im0_pad) of shifted images, shift vectors, and padded reference image
        """

        im0 = self.copy()
        if not np.all(im0.polrep == np.array([im.polrep for im in im_list])):
            raise Exception("In align_images, all images must have the same polrep!")
        if not np.all(im0.pol_prim == np.array([im.pol_prim for im in im_list])):
            raise Exception("In find_shift, all images must have the same pol_prim!")

        if len(dynamic_range)==1:
            dynamic_range = dynamic_range * np.ones(len(im_list)+1)

        useshift = True
        if type(shift)==bool:
            useshift = False

        # Find the minimum psize and the maximum field of view
        psize = im0.psize
        max_fov = np.max([im0.xdim*im0.psize, im0.ydim*im0.psize])
        for i in range(0, len(im_list)):
            psize = np.min([psize, im_list[i].psize])
            max_fov = np.max([max_fov, im_list[i].xdim*im_list[i].psize, im_list[i].ydim*im_list[i].psize])

        if not final_fov:
            final_fov = max_fov

        # Shift all images in the list
        im_list_shift = []
        shifts = []
        for i in range(0, len(im_list)):
            (idx, _, im0_pad_orig, im_pad) = im0.find_shift(im_list[i], target_fov=2*max_fov, psize=psize,
                                                            scale=scale, gamma=gamma, dynamic_range=dynamic_range[i+1])
            
            if i==0:
                npix = int(im0_pad_orig.xdim/2)
                im0_pad = im0_pad_orig.regrid_image(final_fov, npix)
            if useshift:
                idx = shift[i]

            tmp = im_pad.shift(idx)
            shifts.append(idx)
            im_list_shift.append(tmp.regrid_image(final_fov, npix))

        return (im_list_shift, shifts, im0_pad)

    def find_shift(self, im2, psize=None, target_fov=None,
                         beamparams=[1., 1., 1.], blur_frac = 0.0, blursmall=False,
                         scale='lin', gamma=0.5, dynamic_range=1.e3):

        """Find image shift that maximizes normalized cross correlation with a second image im2.
           Finds shift only by comparison of the primary pol image.

           Args:
               im2 (Image): image with respect with to switch
               psize (float): pixel size of comparison image (rad). If None it is the smallest of the input image pizel sizes
               target_fov (float): fov of the comparison image (rad). If None it is twice the largest fov of the input images

               beamparams (list): the nominal Gaussian beam parameters [fovx, fovy, position angle]
               blur_frac (float): fractional beam to blur each image to before comparison
               blursmall (bool) : True to blur the unpadded image rather than the large image.

               scale (str) : compare images in 'log','lin',or 'gamma' scale
               gamma (float): exponent for gamma scale comparison
               dynamic_range (float): dynamic range for log and gamma scale comparisons

           Returns:
               (tuple): (errormetric, im1_pad, im2_shift) of computed error metric and shifted/resized comparison images

        """

        im1 = self.copy()
        if im1.polrep!=im2.polrep:
            raise Exception("In find_shift, im1 and im2 must have the same polrep!")
        if im1.pol_prim!=im2.pol_prim:
            raise Exception("In find_shift, im1 and im2 must have the same pol_prim!")

        # Find maximum FOV and minimum pixel size for comparison
        if target_fov==None:
            max_fov = np.max([im1.fovx(), im1.fovy(), im2.fovx(), im2.fovy()])
            target_fov = 2*max_fov
        if psize==None:
            psize = np.min([im1.psize, im2.psize])

        npix = int( target_fov / psize )

        # Blur images, then pad
        if ( (blur_frac > 0.0) * (blursmall==True) ):
            im1 = im1.blur_gauss(beamparams, blur_frac)
            im2 = im2.blur_gauss(beamparams, blur_frac)

        im1_pad = im1.regrid_image(target_fov, npix)
        im2_pad = im2.regrid_image(target_fov, npix)

        # or, pad images, then blur
        if ((blur_frac > 0.0) * (blursmall==False)):
            im1_pad = im1_pad.blur_gauss(beamparams, blur_frac)
            im2_pad = im2_pad.blur_gauss(beamparams, blur_frac)

        # Rescale the image vectors into log or gamma scale
        # TODO -- what about negative values? threshold?  
        im1_pad_vec = im1_pad.imvec
        im2_pad_vec = im2_pad.imvec
        if scale=='log':
            im1_pad_vec[im1_pad_vec<0.0] = 0.0
            im1_pad_vec = np.log(im1_pad_vec + np.max(im1_pad_vec)/dynamic_range)
            im2_pad_vec[im2_pad_vec<0.0] = 0.0
            im2_pad_vec = np.log(im2_pad_vec + np.max(im2_pad_vec)/dynamic_range)
        if scale=='gamma':
            im1_pad_vec[im1_pad_vec<0.0] = 0.0
            im1_pad_vec = (im1_pad_vec + np.max(im1_pad_vec)/dynamic_range)**(gamma)
            im2_pad_vec[im2_pad_vec<0.0] = 0.0
            im2_pad_vec = (im2_pad_vec + np.max(im2_pad_vec)/dynamic_range)**(gamma)

        # Normalize images and compute cross correlation with FFT
        im1_norm = ( im1_pad_vec.reshape(im1_pad.ydim, im1_pad.xdim) - np.mean(im1_pad_vec) ) / np.std(im1_pad_vec)
        im2_norm = ( im2_pad_vec.reshape(im2_pad.ydim, im2_pad.xdim) - np.mean(im2_pad_vec) ) / np.std(im2_pad_vec)

        fft_im1 = np.fft.fft2( im1_norm )
        fft_im2 = np.fft.fft2( im2_norm )

        xcorr =  np.real( np.fft.ifft2( fft_im1 * np.conj(fft_im2) ) )

        # Find idx of shift that maximized cross-correlation
        idx = np.unravel_index(xcorr.argmax(), xcorr.shape)

        return [idx, xcorr, im1_pad, im2_pad]

    def hough_ring(self, edgetype='canny',thresh=0.2, num_circles=3, radius_range=None,
                         return_type='rad', display_results=True):

        """Use a circular hough transform to find a circle in the image
           Returns metrics only for the primary polarization imvec!

           Args:
               num_circles (int) : number of circles to return
               radius_range (tuple): range of radii to search in Hough transform, in radian
               edgetype (str): edge detection type, 'gradient' or 'canny'
               thresh(float): fractional threshold for the gradient image
               display_results (bool): True to display results of the fit
               return_type (str): 'rad' to return results in radian, 'pixel' to return in pixel units
           Returns:
               list : a list of fitted circle (xpos, ypos, radius, objFunc), with coordinates and radius in radian
        """

        # coordinate values
        pdim = self.psize
        xlist = np.arange(0,-self.xdim,-1)*pdim + (pdim*self.xdim)/2.0 - pdim/2.0
        ylist = np.arange(0,-self.ydim,-1)*pdim + (pdim*self.ydim)/2.0 - pdim/2.0

        #normalize to range 0, 1
        im = self.copy()
        maxval = np.max(im.imvec)
        meanval = np.mean(im.imvec)
        im_norm = im.imvec / (maxval + .01*meanval)
        im_norm = im_norm
        im_norm = im_norm.astype('float') # is it a problem if it's double??
        im_norm[np.isnan(im.imvec)] = 0 #mask nans to 0
        im.imvec = im_norm

        # detect edges
        if edgetype=='canny':
            imarr = im.imvec.reshape(self.ydim,self.xdim)
            edges = canny(imarr, sigma=0, high_threshold=thresh,  low_threshold=0.01)
            im_edges = self.copy()
            im_edges.imvec = edges.flatten()

        elif edgetype=='grad':
            im_edges = self.grad()
            if not (thresh is None):
                thresh_val = thresh*np.max(im_edges.imvec)
                mask = im_edges.imvec > thresh_val
                #im_edges.imvec[mask] = 1
                im_edges.imvec[~mask] = 0
                edges = im_edges.imvec.reshape(self.ydim, self.xdim)
        else: 
            im_edges = im.copy()
            if not (thresh is None):
                thresh_val = thresh*np.max(im_edges.imvec)
                mask = im_edges.imvec > thresh_val
                #im_edges.imvec[mask] = 1f
                im_edges.imvec[~mask] = 0
                edges = im_edges.imvec.reshape(self.ydim, self.xdim)

        # define radius range for Hough transform search
        if radius_range is None:
            hough_radii = np.arange(int(10*RADPERUAS/self.psize), int(50*RADPERUAS/self.psize))
        else:
            hough_radii = np.linspace(radius_range[0]/self.psize, radius_range[0]/self.psize, 25)

        # perform the hough transform and select the most prominent circles
        hough_res = hough_circle(edges, hough_radii)
        accums, cy, cx, radii = hough_circle_peaks(hough_res, hough_radii, total_num_peaks=num_circles)
        accum_tot = np.sum(accums)

        # print results, plot circles, and return
        outlist = []
        if display_results:
            plt.ion()
            fig = self.display()
            ax = fig.gca()

        i=0
        colors = ['b','r','w','lime','magenta','aqua']
        for accum, center_y, center_x, radius in zip(accums, cy, cx, radii):
            accum_frac = accum/accum_tot
            if return_type=='rad':
                x_rad = xlist[int(np.round(center_x))]
                y_rad = ylist[int(np.round(center_y))]
                r_rad = radius*self.psize
                outlist.append([x_rad,y_rad,r_rad,accum_frac])
            else:
                outlist.append([center_x,center_y,radius,accum_frac])
            print(accum_frac)
            print("%i ring diameter: %0.1f microarcsec"% (i, 2*radius*pdim/RADPERUAS))
            if display_results:
                if i>len(colors): color=colors[-1]
                else: color = colors[i]
                circ = mpl.patches.Circle((center_y,center_x),radius, fill=False, color=color)
                ax.add_patch(circ)
            i+=1

        return outlist

    def fit_gauss(self, units='rad'):

        """Determine the Gaussian parameters that short baselines would measure for the source by diagonalizing the image covariance matrix.
           Returns parameters only for the primary polarization imvec!

           Args:
               units (string): 'rad' returns values in radians, 'natural' returns FWHM in uas and PA in degrees

           Returns:
               (tuple) : a tuple (fwhm_maj, fwhm_min, theta) of the fit Gaussian parameters in radians or natural units.
        """

        (x1,y1) = self.centroid()
        pdim = self.psize
        im = self.imvec

        xlist = np.arange(0,-self.xdim,-1)*pdim + (pdim*self.xdim)/2.0 - pdim/2.0
        ylist = np.arange(0,-self.ydim,-1)*pdim + (pdim*self.ydim)/2.0 - pdim/2.0

        x2 = (np.sum(np.outer(0.0*ylist+1.0, (xlist - x1)**2).ravel()*im)/np.sum(im))
        y2 = (np.sum(np.outer((ylist - y1)**2, 0.0*xlist+1.0).ravel()*im)/np.sum(im))
        xy = (np.sum(np.outer(ylist - y1, xlist - x1).ravel()*im)/np.sum(im))

        eig = np.linalg.eigh(np.array(((x2,xy),(xy,y2))))
        gauss_params = np.array((eig[0][1]**0.5*(8.*np.log(2.))**0.5, eig[0][0]**0.5*(8.*np.log(2.))**0.5, np.mod(np.arctan2(eig[1][1][0],eig[1][1][1]) + np.pi, np.pi)))
        if units == 'natural':
            gauss_params[0] /= RADPERUAS
            gauss_params[1] /= RADPERUAS
            gauss_params[2] *= 180./np.pi

        return gauss_params

    def fit_gauss_empirical(self, paramguess=None):

        """Determine the Gaussian parameters that short baselines would measure for the source by fitting short baselines.
           Returns parameters only for the primary polarization imvec!

           Args:
                paramguess (tuple): Initial guess (fwhm_maj, fwhm_min, theta) of fit parameters

           Returns:
               (tuple) : a tuple (fwhm_maj, fwhm_min, theta) of the fit Gaussian parameters in radians.
        """


        # This could be done using moments of the intensity distribution (self.fit_gauss)
        # but we'll use the visibility approach
        u_max = 1.0/(self.psize * self.xdim)/5.0
        uv = np.array([[u, v] for u in np.arange(-u_max,u_max*1.001,u_max/4.0) for v in np.arange(-u_max,u_max*1.001,u_max/4.0)])
        u = uv[:,0]
        v = uv[:,1]
        vis = np.dot(ehtim.obsdata.ftmatrix(self.psize, self.xdim, self.ydim, uv, pulse=self.pulse), self.imvec)

        if paramguess == None:
            paramguess = (self.psize * self.xdim / 4.0, self.psize * self.xdim / 4.0, 0.)

        def errfunc(p):
            vismodel = gauss_uv(u,v, self.total_flux(), p, x=0., y=0.)
            err = np.sum((np.abs(vis)-np.abs(vismodel))**2)
            return err

        optdict = {'maxiter':5000, 'maxfev':5000, 'xtol': paramguess[0]/1e9, 'ftol': 1e-10} # minimizer params
        res = opt.minimize(errfunc, paramguess, method='Nelder-Mead',options=optdict)

        # Return in the form [maj, min, PA]
        x = res.x
        x[0] = np.abs(x[0])
        x[1] = np.abs(x[1])
        x[2] = np.mod(x[2], np.pi)
        if x[0] < x[1]:
            maj = x[1]
            x[1] = x[0]
            x[0] = maj
            x[2] = np.mod(x[2] + np.pi/2.0, np.pi)

        return x

    def display(self, pol=None, cfun='afmhot', interp='gaussian', 
                      scale='lin',gamma=0.5, dynamic_range=1.e3,
                      plotp=False, nvec=20, pcut=0.1, 
                      label_type='ticks', has_title=True,
                      has_cbar=True, cbar_lims=(), cbar_unit = ('Jy', 'pixel'),
                      export_pdf="", show=True, beamparams=False):

        """Display the image.

           Args:
               pol (str): which polarization image to plot. Default is self.pol_prim
               cfun (str): matplotlib.pyplot color function
               interp (str): image interpolation 'gauss' or 'lin'

               scale (str): image scaling in ['log','gamma','lin']
               gamma (float): index for gamma scaling
               dynamic_range (float): dynamic range for log and gamma scaling

               plotp (bool): True to plot linear polarimetic image
               nvec (int): number of polarimetric vectors to plot
               pcut (float): minimum stokes P value for displaying polarimetric vectors as fraction of maximum Stokes I pixel

               label_type (string): specifies the type of axes labeling: 'ticks', 'scale', 'none'
               has_title (bool): True if you want a title on the plot
               has_cbar (bool): True if you want a colorbar on the plot
               cbar_lims (tuple): specify the lower and upper limit of the colorbar
               cbar_unit (tuple): specifies the unit of the colorbar: eg ('Jy','pixel'),('m-Jy','$\mu$as$^2$')
               beamparams (list): [fwhm_maj, fwhm_min, theta], set to plot beam contour

               export_pdf (str): path to exported PDF with plot
               show (bool): Display the plot if true

           Returns:
               (matplotlib.figure.Figure): figure object with image

        """

        if (interp in ['gauss', 'gaussian', 'Gaussian', 'Gauss']):
            interp = 'gaussian'
        else:
            interp = 'linear'

        if not(beamparams is None or beamparams==False):
            if beamparams[0]>self.fovx() or beamparams[1]>self.fovx():
                raise Exception("beam FWHM must be smaller than fov!")

        if self.polrep=='stokes' and pol is None: pol='I'
        elif self.polrep=='circ' and pol is None: pol='RR'

        
        f = plt.figure()
        plt.clf()

        # Get unit scale factor
        factor = 1.
        fluxunit='Jy'
        areaunit='pixel'

        if cbar_unit[0] in ['m-Jy','mJy']:
            fluxunit = 'mJy'
            factor *= 1.e3
        elif cbar_unit[0] in ['muJy','$\mu$-Jy','$\mu$Jy']:
            fluxunit = '$\mu$Jy'
            factor *= 1.e6
        elif cbar_unit[0] != 'Jy':
            raise ValueError('cbar_unit ' + cbar_unit[0] + ' is not a possible option')

        if cbar_unit[1] == 'pixel':
            factor *= 1.
        elif cbar_unit[1] in ['$arcseconds$^2$','as$^2$','as2']:
            areaunit='as$^2$'
            fovfactor = self.xdim*self.psize*(1/RADPERAS)
            factor *= (1./fovfactor)**2 / (1./self.xdim)**2
        elif cbar_unit[1] in ['$\m-arcseconds$^2$','mas$^2$','mas2']:
            areaunit='mas$^2$'
            fovfactor = self.xdim*self.psize*(1/RADPERUAS) / 1000.
            factor *= (1./fovfactor)**2 / (1./self.xdim)**2
        elif cbar_unit[1] in ['$\mu$-arcseconds$^2$','$\mu$as$^2$','muas2']:
            areaunit='$\mu$as$^2$'
            fovfactor = self.xdim*self.psize*(1/RADPERUAS)
            factor *= (1./fovfactor)**2 / (1./self.xdim)**2
        elif cbar_unit[1]=='beam':
            if (beamparams is None or beamparams==False):
                print("Cannot convert to Jy/beam without beamparams!")
            else:
                areaunit='beam'
                beamarea=(2.0*np.pi*beamparams[0]*beamparams[1]/(8.0*np.log(2)))
                factor = beamarea/(self.psize**2)
        else:
            raise ValueError('cbar_unit ' + cbar_unit[1] + ' is not a possible option')

        if not plotp:
            # Plot single polarization image
            try:
                imvec = np.array(self._imdict[pol]).reshape(-1)
            except KeyError:
                try: 
                    if self.polrep=='stokes': im2 = self.switch_polrep('circ')
                    elif self.polrep=='circ': im2 = self.switch_polrep('stokes')
                    imvec = np.array(im2._imdict[pol]).reshape(-1)
                except KeyError:
                    raise Exception("Cannot make pol %s image in display()!" % pol)

            if np.any(np.imag(imvec)):
                print('casting complex image to abs value')
                imvec = np.real(imvec)

            imvec = imvec * factor
            imarr = imvec.reshape(self.ydim, self.xdim)
            unit = fluxunit + ' / ' + areaunit

            if scale=='log':
                if (imarr < 0.0).any():
                    print('clipping values less than 0 in display')
                    imarr[imarr<0.0] = 0.0
                imarr = np.log(imarr + np.max(imarr) / dynamic_range)
                unit = 'log(' + unit + ')'

            if scale=='gamma':
                if (imarr < 0.0).any():
                    print('clipping values less than 0 in display')
                    imarr[imarr<0.0] = 0.0
                imarr = (imarr + np.max(imarr)/dynamic_range)**(gamma)
                unit = '(' + unit + ')^' + str(gamma)

            if cbar_lims:
                imarr[imarr>cbar_lims[1]] = cbar_lims[1]
                imarr[imarr<cbar_lims[0]] = cbar_lims[0]

            if has_title:
                plt.title("%s %.2f GHz %s" % (self.source, self.rf/1e9, pol), fontsize=16)

            if cbar_lims:
                im = plt.imshow(imarr, cmap=plt.get_cmap(cfun), interpolation=interp, vmin=cbar_lims[0], vmax=cbar_lims[1])
            else:
                im = plt.imshow(imarr, cmap=plt.get_cmap(cfun), interpolation=interp)

            if not(beamparams is None or beamparams==False):
                beamparams = [beamparams[0], beamparams[1], beamparams[2], 
                              -.35*self.fovx(), -.35*self.fovy()]
                beamimage = self.copy()
                beamimage.imvec *= 0
                beamimage = beamimage.add_gauss(1, beamparams)
                halflevel = 0.5*np.max(beamimage.imvec)
                beamimarr = (beamimage.imvec).reshape(beamimage.ydim,beamimage.xdim)   
                plt.contour(beamimarr, levels=[halflevel], colors='w', linewidths=1) 

            if has_cbar:
                plt.colorbar(im, fraction=0.046, pad=0.04, label=unit)
                if cbar_lims:
                    plt.clim(cbar_lims[0],cbar_lims[1])

        else: #plot Stokes parameters!
            im_stokes = self.switch_polrep(polrep_out='stokes')
            imvec = np.array(im_stokes.imvec).reshape(-1)
            qvec = np.array(im_stokes.qvec).reshape(-1)
            uvec = np.array(im_stokes.uvec).reshape(-1)
            vvec = np.array(im_stokes.vvec).reshape(-1)

            if len(imvec)==0: imvec = np.zeros(im_stokes.ydim*im_stokes.xdim)
            if len(qvec)==0: qvec = np.zeros(im_stokes.ydim*im_stokes.xdim)
            if len(uvec)==0: uvec = np.zeros(im_stokes.ydim*im_stokes.xdim)
            if len(vvec)==0: vvec = np.zeros(im_stokes.ydim*im_stokes.xdim)

            imvec *= factor
            qvec *= factor
            uvec *= factor
            vvec *= factor

            imarr = (imvec).reshape(im_stokes.ydim, im_stokes.xdim)
            qarr = (qvec).reshape(im_stokes.ydim, im_stokes.xdim)
            uarr = (uvec).reshape(im_stokes.ydim, im_stokes.xdim)
            varr = (vvec).reshape(im_stokes.ydim, im_stokes.xdim)

            unit = fluxunit + ' / ' + areaunit

            # only the  stokes I image gets transformed! TODO
            imarr2 = imarr.copy()
            if scale=='log':
                if (imarr2 < 0.0).any():
                    print('clipping values less than 0 in display')
                    imarr2[imarr2<0.0] = 0.0
                imarr2 = np.log(imarr2 + np.max(imarr2) / dynamic_range)
                unit = 'log(' + unit + ')'

            if scale=='gamma':
                if (imarr2 < 0.0).any():
                    print('clipping values less than 0 in display')
                    imarr2[imarr2<0.0] = 0.0
                imarr2 = (imarr2 + np.max(imarr2)/dynamic_range)**(gamma)
                unit = '(' + unit + ')^gamma'

            if cbar_lims:
                imarr2[imarr2>cbar_lims[1]] = cbar_lims[1]
                imarr2[imarr2<cbar_lims[0]] = cbar_lims[0]

            # polarization ticks
            thin = self.xdim//nvec
            mask = (imvec).reshape(self.ydim, self.xdim) > pcut * np.max(imvec)
            mask2 = mask[::thin, ::thin]
            x = (np.array([[i for i in range(self.xdim)] for j in range(self.ydim)])[::thin, ::thin])[mask2]
            y = (np.array([[j for i in range(self.xdim)] for j in range(self.ydim)])[::thin, ::thin])[mask2]
            a = (-np.sin(np.angle(qvec+1j*uvec)/2).reshape(self.ydim, self.xdim)[::thin, ::thin])[mask2]
            b = ( np.cos(np.angle(qvec+1j*uvec)/2).reshape(self.ydim, self.xdim)[::thin, ::thin])[mask2]

            m = (np.abs(qvec + 1j*uvec)/imvec).reshape(self.ydim, self.xdim)
            m[np.logical_not(mask)] = 0

            voi = (vvec/imvec).reshape(self.ydim, self.xdim)
            voi[np.logical_not(mask)] = 0

            # Little pol plots
            maxval = 1.1*np.max((np.max(np.abs(uarr)),np.max(np.abs(qarr)),np.max(np.abs(varr))))

            ax = plt.subplot2grid((2,5),(0,0))
            plt.imshow(imarr, cmap=plt.get_cmap('bwr'), interpolation=interp, vmin=-maxval, vmax=maxval)
            plt.contour(imarr, colors='k',linewidth=.25)
            ax.set_xticks([])
            ax.set_yticks([])
            if has_title: plt.title('I')

            ax = plt.subplot2grid((2,5),(0,1))
            plt.imshow(varr, cmap=plt.get_cmap('bwr'), interpolation=interp, vmin=-maxval, vmax=maxval)
            plt.contour(varr, colors='k',linewidth=.25)
            ax.set_xticks([])
            ax.set_yticks([])
            if has_title: plt.title('V')

            ax = plt.subplot2grid((2,5),(1,0))
            plt.imshow(qarr, cmap=plt.get_cmap('bwr'), interpolation=interp, vmin=-maxval, vmax=maxval)
            plt.contour(qarr, colors='k',linewidth=.25)
            ax.set_xticks([])
            ax.set_yticks([])
            if has_title: plt.title('Q')

            ax = plt.subplot2grid((2,5),(1,1))
            plt.imshow(uarr, cmap=plt.get_cmap('bwr'), interpolation=interp, vmin=-maxval, vmax=maxval)
            plt.contour(uarr, colors='k',linewidth=.25)
            ax.set_xticks([])
            ax.set_yticks([])
            if has_title: plt.title('U')

            # V/I plot
            ax = plt.subplot2grid((2,5),(0,2))
            plt.imshow(voi, cmap=plt.get_cmap('seismic'), interpolation=interp, vmin=-1, vmax=1)
            if has_title: plt.title('V/I')
            ax.set_xticks([])
            ax.set_yticks([])

            # m plot
            ax = plt.subplot2grid((2,5),(1,2))
            plt.imshow(m, cmap=plt.get_cmap('seismic'), interpolation=interp, vmin=-1, vmax=1)
            ax.set_xticks([])
            ax.set_yticks([])
            if has_title: plt.title('m')
            plt.quiver(x, y, a, b,
                   headaxislength=20, headwidth=1, headlength=.01, minlength=0, minshaft=1,
                   width=.01*self.xdim, units='x', pivot='mid', color='k', angles='uv', scale=1.0/thin)
            plt.quiver(x, y, a, b,
                   headaxislength=20, headwidth=1, headlength=.01, minlength=0, minshaft=1,
                   width=.005*self.xdim, units='x', pivot='mid', color='w', angles='uv', scale=1.1/thin)

            # Big Stokes I plot
            ax = plt.subplot2grid((2,5),(0,3), rowspan=2, colspan=2)
            if cbar_lims:
                im = plt.imshow(imarr2, cmap=plt.get_cmap(cfun), interpolation=interp, vmin=cbar_lims[0], vmax=cbar_lims[1])
            else:
                im = plt.imshow(imarr2, cmap=plt.get_cmap(cfun), interpolation=interp)

            plt.quiver(x, y, a, b,
                   headaxislength=20, headwidth=1, headlength=.01, minlength=0, minshaft=1,
                   width=.01*self.xdim, units='x', pivot='mid', color='k', angles='uv', scale=1.0/thin)
            plt.quiver(x, y, a, b,
                   headaxislength=20, headwidth=1, headlength=.01, minlength=0, minshaft=1,
                   width=.005*self.xdim, units='x', pivot='mid', color='w', angles='uv', scale=1.1/thin)

            if not(beamparams is None or beamparams==False):
                beamparams = [beamparams[0], beamparams[1], beamparams[2], 
                              -.35*self.fovx(), -.35*self.fovy()]
                beamimage = self.copy()
                beamimage.imvec *= 0
                beamimage = beamimage.add_gauss(1, beamparams)
                halflevel = 0.5*np.max(beamimage.imvec)
                beamimarr = (beamimage.imvec).reshape(beamimage.ydim,beamimage.xdim)   
                plt.contour(beamimarr, levels=[halflevel], colors='w', linewidths=1)

            if has_cbar:
                plt.colorbar(im, fraction=0.046, pad=0.04, label=unit)
                if cbar_lims:
                    plt.clim(cbar_lims[0],cbar_lims[1])
            if has_title: 
                plt.title("%s %.2f GHz %s" % (self.source, self.rf/1e9, 'I'), fontsize=12)
            f.subplots_adjust(hspace=-.5,wspace=0.1)


        # Label the plot
        ax = plt.gca()
        if label_type=='ticks':
            xticks = ticks(self.xdim, self.psize/RADPERAS/1e-6)
            yticks = ticks(self.ydim, self.psize/RADPERAS/1e-6)
            plt.xticks(xticks[0], xticks[1])
            plt.yticks(yticks[0], yticks[1])
            plt.xlabel('Relative RA ($\mu$as)')
            plt.ylabel('Relative Dec ($\mu$as)')

        elif label_type=='scale':
            plt.axis('off')
            fov_uas = self.xdim * self.psize / RADPERUAS # get the fov in uas
            roughfactor = 1./3. # make the bar about 1/3 the fov
            fov_scale = int( math.ceil(fov_uas * roughfactor / 10.0 ) ) * 10 # round around 1/3 the fov to nearest 10
            start = self.xdim * roughfactor / 3.0 # select the start location
            end = start + fov_scale/fov_uas * self.xdim # determine the end location based on the size of the bar
            plt.plot([start, end], [self.ydim-start, self.ydim-start], color="white", lw=1) # plot line
            plt.text(x=(start+end)/2.0, y=self.ydim-start+self.ydim/30, s= str(fov_scale) + " $\mu$as", color="white", ha="center", va="center", fontsize=12)
            ax = plt.gca()
            ax.axes.get_xaxis().set_visible(False)
            ax.axes.get_yaxis().set_visible(False)

        elif label_type=='none':
            plt.axis('off')
            ax = plt.gca()
            ax.axes.get_xaxis().set_visible(False)
            ax.axes.get_yaxis().set_visible(False)

        # Show or save to file
        if show:
            plt.show(block=False)

        if export_pdf != "":
            f.savefig(export_pdf, bbox_inches='tight', pad_inches = 0)

        return f

    def overlay_display(self, im_list, color_coding = np.array([[1, 0, 1], [0, 1, 0]]),
                              export_pdf="", show=True, f=False,
                              shift=[0,0], final_fov=False,
                              scale='lin', gamma=0.5, dynamic_range=[1.e3]):

        """Overlay primary polarization images of a list of images to compare structures.  

           Args:
               im_list (list): list of images to align to the current image
               color_coding (numpy.array): Color coding of each image in the composite

               f (matplotlib.pyplot.figure): Figure to overlay on top of
               export_pdf (str): path to exported PDF with plot
               show (bool): Display the plot if true

               shift (list): list of manual image shifts, otherwise use the shift from maximum cross-correlation
               final_fov (float): fov of the comparison image (rad). If False it is the largestinput image fov

               scale (str) : compare images in 'log','lin',or 'gamma' scale
               gamma (float): exponent for gamma scale comparison
               dynamic_range (float): dynamic range for log and gamma scale comparisons

           Returns:
               (matplotlib.figure.Figure): figure object with image

        """

        if not f:
            f = plt.figure()
        plt.clf()

        if len(dynamic_range)==1:
            dynamic_range = dynamic_range * np.ones(len(im_list)+1)

        if type(shift) != np.ndarray and type(shift) != bool:
            shift = np.matlib.repmat(shift, len(im_list), 1)

        psize = self.psize
        max_fov = np.max([self.xdim*self.psize, self.ydim*self.psize])
        for i in range(0, len(im_list)):
            psize = np.min([psize, im_list[i].psize])
            max_fov = np.max([max_fov, im_list[i].xdim*im_list[i].psize, im_list[i].ydim*im_list[i].psize])

        if not final_fov:
            final_fov = max_fov

        (im_list_shift, shifts, im0_pad) = self.align_images(im_list, shift=shift, final_fov=final_fov, scale=scale, gamma=gamma,  dynamic_range=dynamic_range)


        unit = 'Jy/pixel'
        if scale=='log':
            unit = 'log(Jy/pixel)'
            im0_pad.imvec = np.log(im0_pad.imvec + np.max(im0_pad.imvec)/dynamic_range[0])
            for i in range(0, len(im_list)):
                im_list_shift[i].imvec = np.log(im_list_shift[i].imvec + np.max(im_list_shift[i].imvec)/dynamic_range[i+1])

        if scale=='gamma':
            unit = '(Jy/pixel)^gamma'
            im0_pad.imvec = (im0_pad.imvec + np.max(im0_pad.imvec)/dynamic_range[0])**(gamma)
            for i in range(0, len(im_list)):
                im_list_shift[i].imvec = (im_list_shift[i].imvec + np.max(im_list_shift[i].imvec)/dynamic_range[i+1])**(gamma)

        composite_img = np.zeros((im0_pad.ydim, im0_pad.xdim,3))
        for i in range(-1, len(im_list)):

            if i==-1:
                immtx = im0_pad.imvec.reshape(im0_pad.ydim, im0_pad.xdim)
            else:
                immtx = im_list_shift[i].imvec.reshape(im0_pad.ydim, im0_pad.xdim)

            immtx = immtx - np.min(np.min(immtx))
            immtx = immtx / np.max(np.max(immtx))

            for c in range(0,3):
                composite_img[:,:,c] = composite_img[:,:,c] + (color_coding[i+1,c] * immtx)

        plt.subplot(111)
        plt.title('%s   MJD %i  %.2f GHz' % (self.source, self.mjd, self.rf/1e9), fontsize=20)
        im = plt.imshow(composite_img)
        #plt.colorbar(im, fraction=0.046, pad=0.04, label=unit)
        xticks = ticks(im0_pad.xdim, im0_pad.psize/RADPERAS/1e-6)
        yticks = ticks(im0_pad.ydim, im0_pad.psize/RADPERAS/1e-6)
        plt.xticks(xticks[0], xticks[1])
        plt.yticks(yticks[0], yticks[1])
        plt.xlabel('Relative RA ($\mu$as)')
        plt.ylabel('Relative Dec ($\mu$as)')

        if show:
            plt.show(block=False)

        if export_pdf != "":
            f.savefig(export_pdf, bbox_inches='tight')

        return (f, shift)

    def save_txt(self, fname):

        """Save image data to text file.

           Args:
                fname (str): path to output text file

           Returns:
        """

        ehtim.io.save.save_im_txt(self, fname)
        return

    def save_fits(self, fname):

        """Save image data to a fits file.

           Args:
                fname (str): path to output fits file

           Returns:
        """
        ehtim.io.save.save_im_fits(self, fname)
        return


###########################################################################################################################################
#Image creation functions
###########################################################################################################################################
def make_square(obs, npix, fov, pulse=PULSE_DEFAULT, polrep='stokes', pol_prim=None):

    """Make an empty square image.

       Args:
           obs (Obsdata): an obsdata object with the image metadata
           npix (int): the pixel size of each axis
           fov (float): the field of view of each axis in radians
           pulse (function): the function convolved with the pixel values for continuous image

           polrep (str): polarization representation, either 'stokes' or 'circ'
           pol_prim (str): The default image: I,Q,U or V for Stokes, or RR,LL,LR,RL for Circular              
       Returns:
           (Image): an image object
    """

    outim = make_empty(npix, fov, obs.ra, obs.dec, rf=obs.rf, source=obs.source,
                       polrep=polrep, pol_prim=pol_prim, pulse=pulse,
                       mjd=obs.mjd, time=obs.tstart)

    return outim


def make_empty(npix, fov, ra, dec, rf=RF_DEFAULT,source=SOURCE_DEFAULT, 
               polrep='stokes', pol_prim=None,pulse=PULSE_DEFAULT, 
               mjd=MJD_DEFAULT, time=0.):

    """Make an empty square image.

       Args:
           npix (int): the pixel size of each axis
           fov (float): the field of view of each axis in radians
           ra (float): The source Right Ascension in fractional hours
           dec (float): The source declination in fractional degrees
           rf (float): The image frequency in Hz

           source (str): The source name
           polrep (str): polarization representation, either 'stokes' or 'circ'
           pol_prim (str): The default image: I,Q,U or V for Stokes, RR,LL,LR,RL for Circular              
           pulse (function): The function convolved with the pixel values for continuous image.

           mjd (int): The integer MJD of the image
           time (float): The observing time of the image (UTC hours)

       Returns:
           (Image): an image object
    """

    pdim = fov/float(npix)
    npix = int(npix)
    imarr = np.zeros((npix,npix))
    outim = Image(imarr, pdim, ra, dec, 
                  polrep=polrep, pol_prim=pol_prim,
                  rf=rf, source=source, mjd=mjd, time=time, pulse=pulse)
    return outim

<<<<<<< HEAD

def load_image(image, display=False, aipscc=False):

    """Read in an image from a text, .fits, or ehtim.image.Image object

       Args:
            image (str/Image): path to input file
            display (boolean): determine whether to display the image default
            aipscc (boolean): if True, then AIPS CC table will be loaded instead
                              of the original brightness distribution.
       Returns:
            (Image):    loaded image object
            (boolean):  False if the image cannot be read
    """

    if type(image) == type("str"):
      if image.endswith('.fits'):  
        im = ehtim.io.load.load_im_fits(image, aipscc=aipscc)
      elif image.endswith('.txt'):   
        im = ehtim.io.load.load_im_txt(image)
      else:
        print("Image format is not recognized. Was expecting .fits, .txt, or Image. Got <.{0}>. Returning False.".format(image.split('.')[-1]))
        return False


    elif isinstance(image, ehtim.image.Image): 
      im = image

    else: 
      print("Image format is not recognized. Was expecting .fits, .txt, or Image. Got {0}. Returning False.".format(type(image)))
      return False

    if display: 
      im.display()

    return im


def load_txt(fname):
=======
def load_txt(fname, polrep='stokes', pol_prim=None, pulse=PULSE_DEFAULT, zero_pol=True):
>>>>>>> b65241d0

    """Read in an image from a text file.

       Args:
            fname (str): path to input text file
            pulse (function): The function convolved with the pixel values for continuous image.
            polrep (str): polarization representation, either 'stokes' or 'circ'
            pol_prim (str): The default image: I,Q,U or V for Stokes, RR,LL,LR,RL for Circular              
            zero_pol (bool): If True, loads any missing polarizations as zeros

       Returns:
            (Image): loaded image object
    """

    return ehtim.io.load.load_im_txt(fname, pulse=pulse, polrep=polrep, pol_prim=pol_prim, zero_pol=True)

def load_fits(fname, aipscc=False, pulse=PULSE_DEFAULT, 
              polrep='stokes', pol_prim=None,  zero_pol=False):

    """Read in an image from a FITS file.

       Args:
           fname (str): path to input fits file
           aipscc (bool): if True, then AIPS CC table will be loaded 
           pulse (function): The function convolved with the pixel values for continuous image.
           polrep (str): polarization representation, either 'stokes' or 'circ'          
           pol_prim (str): The default image: I,Q,U or V for Stokes, RR,LL,LR,RL for Circular              
           zero_pol (bool): If True, loads any missing polarizations as zeros

       Returns:
           (Image): loaded image object
    """

    return ehtim.io.load.load_im_fits(fname, aipscc=aipscc,pulse=pulse,
                                      polrep=polrep, pol_prim=pol_prim,  zero_pol=zero_pol)<|MERGE_RESOLUTION|>--- conflicted
+++ resolved
@@ -2547,7 +2547,6 @@
                   rf=rf, source=source, mjd=mjd, time=time, pulse=pulse)
     return outim
 
-<<<<<<< HEAD
 
 def load_image(image, display=False, aipscc=False):
 
@@ -2585,11 +2584,8 @@
 
     return im
 
-
-def load_txt(fname):
-=======
 def load_txt(fname, polrep='stokes', pol_prim=None, pulse=PULSE_DEFAULT, zero_pol=True):
->>>>>>> b65241d0
+
 
     """Read in an image from a text file.
 
@@ -2624,4 +2620,4 @@
     """
 
     return ehtim.io.load.load_im_fits(fname, aipscc=aipscc,pulse=pulse,
-                                      polrep=polrep, pol_prim=pol_prim,  zero_pol=zero_pol)+                                      polrep=polrep, pol_prim=pol_prim,  zero_pol=zero_pol)
