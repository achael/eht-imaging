--- conflicted
+++ resolved
@@ -629,17 +629,10 @@
            Returns:
         """
 
-<<<<<<< HEAD
-        if self.polrep!='stokes':
-            raise Exception("polrep must be 'stokes' for add_qu() !")
-        self.add_pol_image(qimage,'Q')
-        self.add_pol_image(uimage,'U')
-=======
         if self.polrep != 'stokes':
             raise Exception("polrep must be 'stokes' for add_qu() !")
         self.add_pol_image(qimage, 'Q')
         self.add_pol_image(uimage, 'U')
->>>>>>> 3c14f1df
 
         return
 
@@ -651,15 +644,9 @@
                vimage (numpy.array): The 2D Stokes Q values in Jy/pixel array
         """
 
-<<<<<<< HEAD
-        if self.polrep!='stokes':
-            raise Exception("polrep must be 'stokes' for add_v() !")
-        self.add_pol_image(vimage,'V')
-=======
         if self.polrep != 'stokes':
             raise Exception("polrep must be 'stokes' for add_v() !")
         self.add_pol_image(vimage, 'V')
->>>>>>> 3c14f1df
 
         return
 
@@ -2166,15 +2153,6 @@
         """Add a large Gaussian term to account for missing flux in the zero baseline.
 
             Args:
-<<<<<<< HEAD
-            obs : an Obsdata object that the min non-zero baseline and 0-bl flux are determined from
-            uv_min (float): The cuttoff in Glambada used to determine what is a 0-bl
-            new_fov (rad): The size of the padded image once the Gaussian is added (safest to keep False, then it will be set to 3 x the gaussian fwhm)
-            gauss_sz (rad): The size of the Gaussian added to add flux to the 0-bl. (safest to keep False and it is computed from the min non-zero baseline)
-            gauss_sz_factor (float): The fraction of the min non-zero baseline that is used to calculate the Gaussian FWHM.
-            debias (bool): True if you use debiased amplitudes to calculate the 0-bl flux in Jy
-            
-=======
                 obs : an Obsdata object to determine min non-zero baseline and 0-bl flux
                 uv_min (float): The cutoff in Glambada used to determine what is a 0-bl
                 new_fov (rad): The size of the padded image once the Gaussian is added
@@ -2185,7 +2163,6 @@
                                          used to caluclate the Gaussian FWHM.
                 debias (bool): True if you use debiased amplitudes to caluclate the 0-bl flux in Jy
 
->>>>>>> 3c14f1df
             Returns:
                 (Image): a padded image with a large Gaussian component
         """
@@ -2859,16 +2836,11 @@
         im = self.copy()
         maxval = np.max(im.imvec)
         meanval = np.mean(im.imvec)
-<<<<<<< HEAD
-        im_norm = im.imvec / (maxval + .01*meanval)
-        im_norm = im_norm.astype('float') # is it a problem if it's double??
-        im_norm[np.isnan(im.imvec)] = 0 #mask nans to 0
-=======
+
         im_norm = im.imvec / (maxval + .01 * meanval)
         im_norm = im_norm
         im_norm = im_norm.astype('float')  # is it a problem if it's double??
         im_norm[np.isnan(im.imvec)] = 0  # mask nans to 0
->>>>>>> 3c14f1df
         im.imvec = im_norm
 
         # detect edges
