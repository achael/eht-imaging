--- conflicted
+++ resolved
@@ -542,7 +542,7 @@
 #Log Closure Amplitudes chi-squared
 def chisq_logcamp(imvec, Amatrices, log_clamp, sigma):
     """Closure Amplitudes (normalized) chi-squared"""
-    
+
     a1 = np.abs(np.dot(Amatrices[0], imvec))
     a2 = np.abs(np.dot(Amatrices[1], imvec))
     a3 = np.abs(np.dot(Amatrices[2], imvec))
@@ -552,8 +552,8 @@
     return np.sum(np.abs((log_clamp - samples)/sigma)**2) / (len(log_clamp))
 
 def chisqgrad_logcamp(imvec, Amatrices, log_clamp, sigma):
-    """The gradient of the closure amplitude chi-squared"""    
-    
+    """The gradient of the closure amplitude chi-squared"""
+
     i1 = np.dot(Amatrices[0], imvec)
     i2 = np.dot(Amatrices[1], imvec)
     i3 = np.dot(Amatrices[2], imvec)
@@ -771,18 +771,11 @@
     amp = ampdata['amp']
     sigma = ampdata['sigma']
     A = ftmatrix(Prior.psize, Prior.xdim, Prior.ydim, uv, pulse=Prior.pulse, mask=mask)
-<<<<<<< HEAD
 
     # Debias the amplitudes
-    amp = amp_debias(amp, sigma)
-
-=======
-    
-    # Debias the amplitudes 
     # !AC now done in unpack!
     #amp = amp_debias(amp, sigma)
-    
->>>>>>> 1fb03cc1
+
     return (amp, sigma, A)
 
 def chisqdata_bs(Obsdata, Prior, mask):
@@ -923,4 +916,4 @@
         imu = filt.gaussian_filter(image.uvec.reshape(image.ydim,image.xdim), (sigmap, sigmap))
         out.add_qu(imq, imu)
 
-    return out
+    return out