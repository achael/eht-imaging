--- conflicted
+++ resolved
@@ -10,15 +10,9 @@
 
 # install dependencies and fix tkinter error
 # https://stackoverflow.com/questions/37604289/tkinter-tclerror-no-display-name-and-no-display-environment-variable
-<<<<<<< HEAD
 RUN conda env create --name eht-imaging --file environment.yml
 RUN echo 'conda activate eht-imaging' >> ~/.bashrc
 #RUN echo "backend: Agg" >> /opt/conda/lib/python3.9/site-packages/matplotlib/mpl-data/matplotlibrc
 
 WORKDIR /eht-imaging
-COPY . .
-=======
-RUN conda install -y -c conda-forge pynfft \
- && pip install -r requirements.txt \
- && echo "backend: Agg" >> /opt/conda/lib/python3.9/site-packages/matplotlib/mpl-data/matplotlibrc
->>>>>>> 28b1f4f9
+COPY . .