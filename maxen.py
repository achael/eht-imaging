--- conflicted
+++ resolved
@@ -1,4 +1,4 @@
-# maxen_v2.py
+# maxen.py
 # Andrew Chael, 10/15/2015
 # Maximum Entropy imagers for VLBI data
 # 
@@ -948,15 +948,9 @@
     
     # Blur Stokes I
     sigma = fwhm_i / (2. * np.sqrt(2. * np.log(2.)))
-<<<<<<< HEAD
     sigmap = sigma / image.psize
     im = filt.gaussian_filter(image.imvec.reshape(image.ydim, image.xdim), (sigmap, sigmap))
     out = vb.Image(im, image.psize, image.ra, image.dec, rf=image.rf, source=image.source, mjd=image.mjd)
-=======
-    sigmap = sigma / Image.psize
-    im = filt.gaussian_filter(Image.imvec.reshape(Image.ydim, Image.xdim), (sigmap, sigmap))
-    out = vb.Image(im, Image.psize, Image.ra, Image.dec, rf=Image.rf, source=Image.source, mjd=Image.mjd, pulse=Prior.pulse)
->>>>>>> 4c7151c5
    
     # Blur Stokes Q and U
     if len(image.qvec) and fwhm_pol:
